[package]
name = "tikv"
version = "3.0.0-beta.1"
authors = ["The TiKV Authors"]
description = "A distributed transactional key-value database powered by Rust and Raft"
license = "Apache-2.0"
keywords = ["KV", "distributed-systems", "raft"]
homepage = "https://tikv.org"
repository = "https://github.com/tikv/tikv/"
readme = "README.md"
edition = "2018"
publish = false

[features]
default = ["tikv_alloc/default"]
tcmalloc = ["tikv_alloc/tcmalloc"]
jemalloc = ["tikv_alloc/jemalloc"]
portable = ["engine/portable"]
sse = ["engine/sse"]
mem-profiling = ["tikv_alloc/mem-profiling"]
profiling = ["profiler/profiling"]
no-fail = ["fail/no_fail"]

[lib]
name = "tikv"

[[bin]]
name = "tikv-server"

[[bin]]
name = "tikv-ctl"

[[bin]]
name = "tikv-importer"

[[test]]
name = "failpoints"
path = "tests/failpoints/mod.rs"

[[test]]
name = "integrations"
path = "tests/integrations/mod.rs"

[[bench]]
name = "raftstore"
harness = false
path = "benches/raftstore/mod.rs"

[[bench]]
name = "coprocessor_executors"
harness = false
path = "benches/coprocessor_executors/mod.rs"

[[bench]]
name = "hierarchy"
harness = false
path = "benches/hierarchy/mod.rs"

[[bench]]
name = "misc"
path = "benches/misc/mod.rs"

[dependencies]
hashbrown = { version = "0.1", features = ["serde"] }
log = { version = "0.3", features = ["max_level_trace", "release_max_level_debug"] }
slog = { version = "2.3", features = ["max_level_trace", "release_max_level_debug"] }
slog-async = { version = "2.3", default-features = false }
slog-global = { version = "0.1", git = "https://github.com/breeswish/slog-global.git", rev = "91904ade" }
slog-term = "2.4"
slog_derive = "0.1"
byteorder = "1.2"
rand = "0.6.5"
rand_xorshift = "0.1.1"
quick-error = "1.2.2"
tempdir = "0.3"
time = "0.1"
toml = "0.4"
libc = "0.2"
crc = "1.8"
fs2 = "0.4"
protobuf = "~2.0"
nix = "0.11"
utime = "0.2"
chrono = "0.4"
chrono-tz = "0.5.1"
lazy_static = "0.2.1"
backtrace = "0.2.3"
clap = "2.32"
url = "1.7.2"
regex = "1.0"
sys-info = "0.5.1"
indexmap = { version = "1.0", features = ["serde-1"] }
futures = "0.1"
futures-cpupool = "0.1"
tikv_alloc = { path = "components/tikv_alloc", default-features = false }
tokio-core = "0.1"
tokio-timer = "0.2"
tokio-executor = "0.1"
serde = "1.0"
serde_json = "1.0"
serde_derive = "1.0"
zipf = "5.0.1"
bitflags = "1.0.1"
fail = "0.2"
uuid = { version = "0.6", features = [ "serde", "v4" ] }
grpcio = { version = "0.4", features = [ "secure" ] }
raft = "0.4"
crossbeam = "0.5"
derive_more = "0.11.0"
num = { version = "0.2", default-features = false }
num-traits = "0.2"
hex = "0.3"
rust-crypto = "^0.2"
base64 = "0.10"
safemem = { version = "0.3", default-features = false }
smallvec = { version = "0.6", features = ["union"] }
flate2 = { version = "1.0", features = ["zlib"], default-features = false }
more-asserts = "0.1"
hyper = { version = "0.12", default-features = false, features = ["runtime"] }
tokio-threadpool = "0.1.13"
vlog = "0.1.4"
twoway = "0.2.0"
<<<<<<< HEAD
nom = "5.0.0-alpha2"
=======
ordered-float = "1.0"
>>>>>>> 273eb315
profiler = { path = "components/profiler" }
match_template = { path = "components/match_template" }
cop_datatype = { path = "components/cop_datatype" }
cop_codegen = { path = "components/cop_codegen" }
tipb_helper = { path = "components/tipb_helper" }
tipb = { git = "https://github.com/pingcap/tipb.git" }
# TODO: use master branch after the next version is released.
kvproto = { git = "https://github.com/pingcap/kvproto.git", branch = "release-3.0" }
log_wrappers = { path = "components/log_wrappers" }
engine = { path = "components/engine" }
tikv_util = { path = "components/tikv_util" }

[dependencies.murmur3]
git = "https://github.com/pingcap/murmur3.git"

[dependencies.prometheus]
version = "0.4.2"
default-features = false
features = ["nightly", "push", "process"]

[dependencies.prometheus-static-metric]
version = "0.1.4"
default-features = false

# TODO: remove this when slog is compatible with the log 0.4
[replace]
"log:0.3.9" = { git = "https://github.com/busyjay/log", branch = "use-static-module" }
"log:0.4.6" = { git = "https://github.com/busyjay/log", branch = "revert-to-static" }

[dev-dependencies]
panic_hook = { path = "components/panic_hook" }
test_util = { path = "components/test_util" }
test_raftstore = { path = "components/test_raftstore" }
test_storage = { path = "components/test_storage" }
test_coprocessor = { path = "components/test_coprocessor" }
# See https://bheisler.github.io/criterion.rs/book/user_guide/known_limitations.html for the usage
# of `real_blackbox` feature.
criterion = { version = "0.2.11", features=['real_blackbox'] }
arrow = "0.10.0"

[target.'cfg(unix)'.dependencies]
signal = "0.6"

[target.'cfg(target_os = "linux")'.dependencies]
procinfo = { git = "https://github.com/tikv/procinfo-rs" }

[workspace]
members = [
  "fuzz",
  "fuzz/fuzzer-afl",
  "fuzz/fuzzer-libfuzzer",
  "fuzz/fuzzer-honggfuzz",
  "components/test_raftstore",
  "components/test_storage",
  "components/test_coprocessor",
  "components/test_util",
  "components/tikv_alloc",
  "components/match_template",
  "components/codec",
  "components/panic_hook",
  "components/cop_datatype",
  "components/cop_codegen",
  "components/tipb_helper",
  "components/log_wrappers",
  "components/tikv_util",
]

[profile.dev]
opt-level = 0  # Controls the --opt-level the compiler builds with
debug = true   # Controls whether the compiler passes `-g`
codegen-units = 4
panic = 'abort'

# The release profile, used for `cargo build --release`
[profile.release]
lto = true
opt-level = 3
debug = true
# TODO: remove this once rust-lang/rust#50199 and rust-lang/rust#53833 are resolved.
codegen-units = 1
panic = 'abort'

# The benchmark profile is identical to release, except that lto = false
[profile.bench]
lto = false
opt-level = 3
debug = true
codegen-units = 1<|MERGE_RESOLUTION|>--- conflicted
+++ resolved
@@ -120,11 +120,8 @@
 tokio-threadpool = "0.1.13"
 vlog = "0.1.4"
 twoway = "0.2.0"
-<<<<<<< HEAD
+ordered-float = "1.0"
 nom = "5.0.0-alpha2"
-=======
-ordered-float = "1.0"
->>>>>>> 273eb315
 profiler = { path = "components/profiler" }
 match_template = { path = "components/match_template" }
 cop_datatype = { path = "components/cop_datatype" }
