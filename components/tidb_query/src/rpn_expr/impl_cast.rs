// Copyright 2019 TiKV Project Authors. Licensed under Apache-2.0.

use std::borrow::Cow;
use std::convert::TryFrom;

use num_traits::identities::Zero;
use tidb_query_codegen::rpn_fn;
use tidb_query_datatype::*;
use tipb::{Expr, FieldType};

use crate::codec::convert::*;
use crate::codec::data_type::*;
use crate::codec::error::{ERR_DATA_OUT_OF_RANGE, WARN_DATA_TRUNCATED};
use crate::codec::Error;
use crate::expr::EvalContext;
use crate::rpn_expr::{RpnExpressionNode, RpnFnCallExtra, RpnFnMeta};
use crate::Result;
use std::num::IntErrorKind;

fn get_cast_fn_rpn_meta(
    from_field_type: &FieldType,
    to_field_type: &FieldType,
) -> Result<RpnFnMeta> {
    let from = box_try!(EvalType::try_from(from_field_type.as_accessor().tp()));
    let to = box_try!(EvalType::try_from(to_field_type.as_accessor().tp()));
    let func_meta = match (from, to) {
        // any as int
        (EvalType::Int, EvalType::Int) => {
            if !from_field_type.is_unsigned() && to_field_type.is_unsigned() {
                cast_signed_int_as_unsigned_int_fn_meta()
            } else {
                cast_int_as_int_others_fn_meta()
            }
        }
        (EvalType::Real, EvalType::Int) => {
            if !to_field_type.is_unsigned() {
                cast_any_as_any_fn_meta::<Real, Int>()
            } else {
                cast_real_as_uint_fn_meta()
            }
        }
        (EvalType::Bytes, EvalType::Int) => cast_string_as_int_or_uint_fn_meta(),
        (EvalType::Decimal, EvalType::Int) => {
            if !to_field_type.is_unsigned() {
                cast_any_as_any_fn_meta::<Decimal, Int>()
            } else {
                cast_decimal_as_uint_fn_meta()
            }
        }
        (EvalType::DateTime, EvalType::Int) => cast_any_as_any_fn_meta::<DateTime, Int>(),
        (EvalType::Duration, EvalType::Int) => cast_any_as_any_fn_meta::<Duration, Int>(),
        (EvalType::Json, EvalType::Int) => {
            if !to_field_type.is_unsigned() {
                cast_any_as_any_fn_meta::<Json, Int>()
            } else {
                cast_json_as_uint_fn_meta()
            }
        }

        //  any as real
        (EvalType::Int, EvalType::Real) => {
            let fu = from_field_type.is_unsigned();
            let ru = to_field_type.is_unsigned();
            match (fu, ru) {
                (true, _) => cast_unsigned_int_as_signed_or_unsigned_real_fn_meta(),
                (false, false) => cast_signed_int_as_signed_real_fn_meta(),
                (false, true) => cast_signed_int_as_unsigned_real_fn_meta(),
            }
        }
        (EvalType::Real, EvalType::Real) => {
            if !to_field_type.is_unsigned() {
                cast_real_as_signed_real_fn_meta()
            } else {
                cast_real_as_unsigned_real_fn_meta()
            }
        }
        (EvalType::Bytes, EvalType::Real) => {
            if !from_field_type.is_unsigned() {
                cast_string_as_signed_real_fn_meta()
            } else {
                cast_string_as_unsigned_real_fn_meta()
            }
        }
        (EvalType::Decimal, EvalType::Real) => {
            if !to_field_type.is_unsigned() {
                cast_any_as_any_fn_meta::<Decimal, Real>()
            } else {
                cast_decimal_as_unsigned_real_fn_meta()
            }
        }
        (EvalType::DateTime, EvalType::Real) => cast_any_as_any_fn_meta::<DateTime, Real>(),
        (EvalType::Duration, EvalType::Real) => cast_any_as_any_fn_meta::<Duration, Real>(),
        (EvalType::Json, EvalType::Real) => cast_any_as_any_fn_meta::<Json, Real>(),

        // any as string
        (EvalType::Int, EvalType::Bytes) => {
            if !from_field_type.is_unsigned() {
                cast_any_as_string_fn_meta::<Int>()
            } else {
                cast_uint_as_string_fn_meta()
            }
        }
        (EvalType::Real, EvalType::Bytes) => {
            if from_field_type.tp() == FieldTypeTp::Float {
                cast_float_real_as_string_fn_meta()
            } else {
                cast_any_as_string_fn_meta::<Real>()
            }
        }
        (EvalType::Bytes, EvalType::Bytes) => cast_string_as_string_fn_meta(),
        (EvalType::Decimal, EvalType::Bytes) => cast_any_as_string_fn_meta::<Decimal>(),
        (EvalType::DateTime, EvalType::Bytes) => cast_any_as_string_fn_meta::<DateTime>(),
        (EvalType::Duration, EvalType::Bytes) => cast_any_as_string_fn_meta::<Duration>(),
        (EvalType::Json, EvalType::Bytes) => cast_any_as_any_fn_meta::<Json, Bytes>(),

        // any as decimal
        (EvalType::Int, EvalType::Decimal) => {
            let fu = from_field_type.is_unsigned();
            let ru = to_field_type.is_unsigned();
            match (fu, ru) {
                (true, _) => cast_unsigned_int_as_signed_or_unsigned_decimal_fn_meta(),
                (false, true) => cast_signed_int_as_unsigned_decimal_fn_meta(),
                (false, false) => cast_any_as_decimal_fn_meta::<Int>(),
            }
        }
        (EvalType::Real, EvalType::Decimal) => cast_real_as_decimal_fn_meta(),
        (EvalType::Bytes, EvalType::Decimal) => {
            if !to_field_type.is_unsigned() {
                cast_any_as_decimal_fn_meta::<Bytes>()
            } else {
                cast_string_as_unsigned_decimal_fn_meta()
            }
        }
        (EvalType::Decimal, EvalType::Decimal) => {
            if !to_field_type.is_unsigned() {
                cast_decimal_as_signed_decimal_fn_meta()
            } else {
                cast_decimal_as_unsigned_decimal_fn_meta()
            }
        }
        (EvalType::DateTime, EvalType::Decimal) => cast_any_as_decimal_fn_meta::<DateTime>(),
        (EvalType::Duration, EvalType::Decimal) => cast_any_as_decimal_fn_meta::<Duration>(),
        (EvalType::Json, EvalType::Decimal) => cast_any_as_decimal_fn_meta::<Json>(),

        // any as duration
        (EvalType::Int, EvalType::Duration) => cast_int_as_duration_fn_meta(),
        (EvalType::Real, EvalType::Duration) => cast_real_as_duration_fn_meta(),
        (EvalType::Bytes, EvalType::Duration) => cast_bytes_as_duration_fn_meta(),
        (EvalType::Decimal, EvalType::Duration) => cast_decimal_as_duration_fn_meta(),
        (EvalType::DateTime, EvalType::Duration) => cast_time_as_duration_fn_meta(),
        (EvalType::Duration, EvalType::Duration) => cast_duration_as_duration_fn_meta(),
        (EvalType::Json, EvalType::Duration) => cast_json_as_duration_fn_meta(),

        // any as json
        (EvalType::Int, EvalType::Json) => {
            if from_field_type
                .as_accessor()
                .flag()
                .contains(FieldTypeFlag::IS_BOOLEAN)
            {
                cast_bool_as_json_fn_meta()
            } else if !from_field_type.is_unsigned() {
                cast_any_as_any_fn_meta::<Int, Json>()
            } else {
                cast_uint_as_json_fn_meta()
            }
        }
        (EvalType::Real, EvalType::Json) => cast_any_as_any_fn_meta::<Real, Json>(),
        (EvalType::Bytes, EvalType::Json) => cast_string_as_json_fn_meta(),
        (EvalType::Decimal, EvalType::Json) => cast_any_as_any_fn_meta::<Decimal, Json>(),
        (EvalType::DateTime, EvalType::Json) => cast_any_as_any_fn_meta::<DateTime, Json>(),
        (EvalType::Duration, EvalType::Json) => cast_any_as_any_fn_meta::<Duration, Json>(),
        (EvalType::Json, EvalType::Json) => cast_json_as_json_fn_meta(),

        _ => return Err(other_err!("Unsupported cast from {} to {}", from, to)),
    };
    Ok(func_meta)
}

/// Gets the cast function between specified data types.
///
/// TODO: This function supports some internal casts performed by TiKV. However it would be better
/// to be done in TiDB.
pub fn get_cast_fn_rpn_node(
    from_field_type: &FieldType,
    to_field_type: FieldType,
) -> Result<RpnExpressionNode> {
    let func_meta = get_cast_fn_rpn_meta(from_field_type, &to_field_type)?;
    // This cast function is inserted by `Coprocessor` automatically,
    // the `inUnion` flag always false in this situation. Ideally,
    // the cast function should be inserted by TiDB and pushed down
    // with all implicit arguments.
    Ok(RpnExpressionNode::FnCall {
        func_meta,
        args_len: 1,
        field_type: to_field_type,
        implicit_args: Vec::new(),
    })
}

/// Gets the RPN function meta
pub fn map_cast_func(expr: &Expr) -> Result<RpnFnMeta> {
    let children = expr.get_children();
    if children.len() != 1 {
        return Err(other_err!(
            "Unexpected arguments: sig {:?} with {} args",
            expr.get_sig(),
            children.len()
        ));
    }
    get_cast_fn_rpn_meta(children[0].get_field_type(), expr.get_field_type())
}

/// Indicates whether the current expression is evaluated in union statement
///
/// Note: The TiDB will push down the `inUnion` flag by implicit constant arguments,
/// but some CAST expressions inserted by TiKV coprocessor use an empty vector to represent
/// the `inUnion` flag is false.
/// See: https://github.com/pingcap/tidb/blob/1e403873d905b2d0ad3be06bd8cd261203d84638/expression/builtin.go#L260
fn in_union(implicit_args: &[ScalarValue]) -> bool {
    implicit_args.get(0) == Some(&ScalarValue::Int(Some(1)))
}

// cast any as int/uint, some cast functions reuse `cast_any_as_any`
//
// - cast_real_as_int -> cast_any_as_any<Real, Int>
// - cast_decimal_as_int -> cast_any_as_any<Decimal, Int>
// - cast_time_as_int_or_uint -> cast_any_as_any<Time, Int>
// - cast_duration_as_int_or_uint -> cast_any_as_any<Duration, Int>
// - cast_json_as_int -> cast_any_as_any<Json, Int>

#[rpn_fn(capture = [extra])]
#[inline]
fn cast_signed_int_as_unsigned_int(
    extra: &RpnFnCallExtra<'_>,
    val: &Option<Int>,
) -> Result<Option<Int>> {
    match val {
        None => Ok(None),
        Some(val) => {
            let val = *val;
            if in_union(extra.implicit_args) && val < 0i64 {
                Ok(Some(0))
            } else {
                Ok(Some(val))
            }
        }
    }
}

#[rpn_fn]
#[inline]
fn cast_int_as_int_others(val: &Option<Int>) -> Result<Option<Int>> {
    match val {
        None => Ok(None),
        Some(val) => Ok(Some(*val)),
    }
}

#[rpn_fn(capture = [ctx, extra])]
#[inline]
fn cast_real_as_uint(
    ctx: &mut EvalContext,
    extra: &RpnFnCallExtra<'_>,
    val: &Option<Real>,
) -> Result<Option<Int>> {
    match val {
        None => Ok(None),
        Some(val) => {
            let val = val.into_inner();
            if in_union(&extra.implicit_args) && val < 0f64 {
                Ok(Some(0))
            } else {
                // FIXME: mysql's double to unsigned is very special,
                //  it **seems** that if the float num bigger than i64::MAX,
                //  then return i64::MAX always.
                //  This may be the bug of mysql.
                //  So I don't change ours' behavior here.
                let val: u64 = val.convert(ctx)?;
                Ok(Some(val as i64))
            }
        }
    }
}

#[rpn_fn(capture = [ctx, extra])]
#[inline]
fn cast_string_as_int_or_uint(
    ctx: &mut EvalContext,
    extra: &RpnFnCallExtra<'_>,
    val: &Option<Bytes>,
) -> Result<Option<Int>> {
    match val {
        None => Ok(None),
        Some(val) => {
            // TODO: in TiDB, if `b.args[0].GetType().Hybrid()` || `IsBinaryLiteral(b.args[0])`,
            //  then it will return res from EvalInt() directly.
            let is_unsigned = extra.ret_field_type.is_unsigned();
            let val = get_valid_utf8_prefix(ctx, val.as_slice())?;
            let val = val.trim();
            let is_str_neg = val.starts_with('-');
            if in_union(extra.implicit_args) && is_unsigned && is_str_neg {
                Ok(Some(0))
            } else {
                // FIXME: if the err get_valid_int_prefix returned is overflow err,
                //  it should be ERR_TRUNCATE_WRONG_VALUE but not others.
                let valid_int_prefix = get_valid_int_prefix(ctx, val)?;
                let parse_res = if !is_str_neg {
                    valid_int_prefix.parse::<u64>().map(|x| x as i64)
                } else {
                    valid_int_prefix.parse::<i64>()
                };
                // The `OverflowAsWarning` is true just if in `SELECT` statement context, e.g:
                // 1. SELECT * FROM t  => OverflowAsWarning = true
                // 2. INSERT INTO t VALUE (...) => OverflowAsWarning = false
                // 3. INSERT INTO t SELECT * FROM t2 => OverflowAsWarning = false
                // (according to https://github.com/pingcap/tidb/blob/e173c7f5c1041b3c7e67507889d50a7bdbcdfc01/executor/executor.go#L1452)
                //
                // NOTE: if this flag(OverflowAsWarning)'s setting had changed,
                // then here's behavior should be changed to keep consistent with TiDB.
                match parse_res {
                    Ok(x) => {
                        if !is_str_neg {
                            if !is_unsigned && x as u64 > std::i64::MAX as u64 {
                                ctx.warnings
                                    .append_warning(Error::cast_as_signed_overflow())
                            }
                        } else if is_unsigned {
                            ctx.warnings
                                .append_warning(Error::cast_neg_int_as_unsigned());
                        }
                        Ok(Some(x as i64))
                    }
                    Err(err) => match *err.kind() {
                        IntErrorKind::Overflow | IntErrorKind::Underflow => {
                            let err = if is_str_neg {
                                Error::overflow("BIGINT UNSIGNED", valid_int_prefix)
                            } else {
                                Error::overflow("BIGINT", valid_int_prefix)
                            };
                            let warn_err = Error::truncated_wrong_val("INTEGER", val);
                            ctx.handle_overflow_err(warn_err).map_err(|_| err)?;
                            let val = if is_str_neg {
                                std::i64::MIN
                            } else {
                                std::u64::MAX as i64
                            };
                            Ok(Some(val))
                        }
                        _ => Err(other_err!("parse string to int failed: {}", err)),
                    },
                }
            }
        }
    }
}

#[rpn_fn(capture = [ctx, extra])]
#[inline]
fn cast_decimal_as_uint(
    ctx: &mut EvalContext,
    extra: &RpnFnCallExtra<'_>,
    val: &Option<Decimal>,
) -> Result<Option<Int>> {
    match val {
        None => Ok(None),
        Some(val) => {
            // TODO: here TiDB round before call `val.is_negative()`
            if in_union(extra.implicit_args) && val.is_negative() {
                Ok(Some(0))
            } else {
                let r: u64 = val.convert(ctx)?;
                Ok(Some(r as i64))
            }
        }
    }
}

#[rpn_fn(capture = [ctx])]
#[inline]
fn cast_json_as_uint(ctx: &mut EvalContext, val: &Option<Json>) -> Result<Option<Int>> {
    match val {
        None => Ok(None),
        Some(j) => {
            let r: u64 = j.convert(ctx)?;
            Ok(Some(r as i64))
        }
    }
}

// cast any as real, some cast functions reuse `cast_any_as_any`
//
// cast_decimal_as_signed_real -> cast_any_as_any<Decimal, Real>
// cast_time_as_real -> cast_any_as_any<Time, Real>
// cast_duration_as_real -> cast_any_as_any<Duration, Real>
// cast_json_as_real -> by cast_any_as_any<Json, Real>

#[rpn_fn]
#[inline]
fn cast_signed_int_as_signed_real(val: &Option<Int>) -> Result<Option<Real>> {
    match val {
        None => Ok(None),
        Some(val) => Ok(Real::new(*val as f64).ok()),
    }
}

#[rpn_fn(capture = [extra])]
#[inline]
fn cast_signed_int_as_unsigned_real(
    extra: &RpnFnCallExtra,
    val: &Option<Int>,
) -> Result<Option<Real>> {
    match val {
        None => Ok(None),
        Some(val) => {
            if in_union(extra.implicit_args) && *val < 0 {
                Ok(Some(Real::zero()))
            } else {
                // FIXME: negative number to unsigned real's logic may be wrong here.
                Ok(Real::new(*val as u64 as f64).ok())
            }
        }
    }
}

// because we needn't to consider if uint overflow upper boundary of signed real,
// so we can merge uint to signed/unsigned real in one function
#[rpn_fn]
#[inline]
fn cast_unsigned_int_as_signed_or_unsigned_real(val: &Option<Int>) -> Result<Option<Real>> {
    match val {
        None => Ok(None),
        Some(val) => Ok(Real::new(*val as u64 as f64).ok()),
    }
}

#[rpn_fn]
#[inline]
fn cast_real_as_signed_real(val: &Option<Real>) -> Result<Option<Real>> {
    Ok(*val)
}

#[rpn_fn(capture = [extra])]
#[inline]
fn cast_real_as_unsigned_real(
    extra: &RpnFnCallExtra<'_>,
    val: &Option<Real>,
) -> Result<Option<Real>> {
    match val {
        None => Ok(None),
        Some(val) => {
            if in_union(extra.implicit_args) && val.into_inner() < 0f64 {
                Ok(Some(Real::zero()))
            } else {
                // FIXME: negative number to unsigned real's logic may be wrong here.
                Ok(Some(*val))
            }
        }
    }
}

#[rpn_fn(capture = [ctx, extra])]
#[inline]
fn cast_string_as_signed_real(
    ctx: &mut EvalContext,
    extra: &RpnFnCallExtra,
    val: &Option<Bytes>,
) -> Result<Option<Real>> {
    match val {
        None => Ok(None),
        Some(val) => {
            // FIXME: in TiDB's builtinCastStringAsRealSig, if val is IsBinaryLiteral,
            //  then return evalReal directly
            let r: f64 = val.convert(ctx)?;
            let r = produce_float_with_specified_tp(ctx, extra.ret_field_type, r)?;
            Ok(Real::new(r).ok())
        }
    }
}

#[rpn_fn(capture = [ctx, extra])]
#[inline]
fn cast_string_as_unsigned_real(
    ctx: &mut EvalContext,
    extra: &RpnFnCallExtra,
    val: &Option<Bytes>,
) -> Result<Option<Real>> {
    match val {
        None => Ok(None),
        Some(val) => {
            // FIXME: in TiDB's builtinCastStringAsRealSig, if val is IsBinaryLiteral,
            //  then return evalReal directly
            let mut r: f64 = val.convert(ctx)?;
            if in_union(extra.implicit_args) && r < 0f64 {
                r = 0f64;
            }
            let r = produce_float_with_specified_tp(ctx, extra.ret_field_type, r)?;
            // FIXME: negative number to unsigned real's logic may be wrong here.
            Ok(Real::new(r).ok())
        }
    }
}

#[rpn_fn(capture = [ctx, extra])]
#[inline]
fn cast_decimal_as_unsigned_real(
    ctx: &mut EvalContext,
    extra: &RpnFnCallExtra<'_>,
    val: &Option<Decimal>,
) -> Result<Option<Real>> {
    match val {
        None => Ok(None),
        Some(val) => {
            if in_union(extra.implicit_args) && val.is_negative() {
                Ok(Some(Real::zero()))
            } else {
                // FIXME: negative number to unsigned real's logic may be wrong here.
                Ok(Some(val.convert(ctx)?))
            }
        }
    }
}

// cast any as string, some cast functions reuse `cast_any_as_any`
//
// cast_int_as_string -> cast_any_as_string_fn_meta::<Int>
// cast_real_as_string -> cast_any_as_string_fn_meta::<Real>
// cast_decimal_as_string -> cast_any_as_string_fn_meta::<Decimal>
// cast_datetime_as_string -> cast_any_as_string_fn_meta::<DateTime>
// cast_duration_as_string -> cast_any_as_string_fn_meta::<Duration>
// cast_json_as_string -> by cast_any_as_any<Json, String>

#[rpn_fn(capture = [ctx, extra])]
#[inline]
fn cast_any_as_string<T: ConvertTo<Bytes> + Evaluable>(
    ctx: &mut EvalContext,
    extra: &RpnFnCallExtra,
    val: &Option<T>,
) -> Result<Option<Bytes>> {
    match val {
        None => Ok(None),
        Some(val) => {
            let val: Bytes = val.convert(ctx)?;
            cast_as_string_helper(ctx, extra, val)
        }
    }
}

#[rpn_fn(capture = [ctx, extra])]
#[inline]
fn cast_uint_as_string(
    ctx: &mut EvalContext,
    extra: &RpnFnCallExtra<'_>,
    val: &Option<Int>,
) -> Result<Option<Bytes>> {
    match val {
        None => Ok(None),
        Some(val) => {
            let val = (*val as u64).to_string().into_bytes();
            cast_as_string_helper(ctx, extra, val)
        }
    }
}

#[rpn_fn(capture = [ctx, extra])]
#[inline]
fn cast_float_real_as_string(
    ctx: &mut EvalContext,
    extra: &RpnFnCallExtra,
    val: &Option<Real>,
) -> Result<Option<Bytes>> {
    match val {
        None => Ok(None),
        Some(val) => {
            let val = val.into_inner() as f32;
            let val = val.to_string().into_bytes();
            cast_as_string_helper(ctx, extra, val)
        }
    }
}

// FIXME: We cannot use specialization in current Rust version, so impl ConvertTo<Bytes> for Bytes cannot
//  pass compile because of we have impl Convert<Bytes> for T where T: ToString + Evaluable
//  Refactor this part after https://github.com/rust-lang/rust/issues/31844 closed
#[rpn_fn(capture = [ctx, extra])]
#[inline]
fn cast_string_as_string(
    ctx: &mut EvalContext,
    extra: &RpnFnCallExtra,
    val: &Option<Bytes>,
) -> Result<Option<Bytes>> {
    match val {
        None => Ok(None),
        Some(val) => {
            let val = val.clone();
            cast_as_string_helper(ctx, extra, val)
        }
    }
}

#[inline]
fn cast_as_string_helper(
    ctx: &mut EvalContext,
    extra: &RpnFnCallExtra,
    val: Vec<u8>,
) -> Result<Option<Bytes>> {
    let res = produce_str_with_specified_tp(
        ctx,
        Cow::Borrowed(val.as_slice()),
        extra.ret_field_type,
        false,
    )?;
    let mut res = match res {
        Cow::Borrowed(_) => val,
        Cow::Owned(x) => x.to_vec(),
    };
    pad_zero_for_binary_type(&mut res, extra.ret_field_type);
    Ok(Some(res))
}

// cast any as decimal, some cast functions reuse `cast_any_as_decimal`
//
// - cast_signed_int_as_signed_decimal -> cast_any_as_decimal<Int>
// - cast_string_as_signed_decimal -> cast_any_as_decimal<Bytes>
// - cast_time_as_decimal -> cast_any_as_decimal<Time>
// - cast_duration_as_decimal -> cast_any_as_decimal<Duration>
// - cast_json_as_decimal -> cast_any_as_decimal<Json>

#[rpn_fn(capture = [ctx, extra])]
#[inline]
fn cast_unsigned_int_as_signed_or_unsigned_decimal(
    ctx: &mut EvalContext,
    extra: &RpnFnCallExtra,
    val: &Option<i64>,
) -> Result<Option<Decimal>> {
    match val {
        None => Ok(None),
        Some(val) => {
            // because uint's upper bound is smaller than signed decimal's upper bound
            // so we can merge cast uint as signed/unsigned decimal in this function
            let dec = Decimal::from(*val as u64);
            Ok(Some(produce_dec_with_specified_tp(
                ctx,
                dec,
                extra.ret_field_type,
            )?))
        }
    }
}

#[rpn_fn(capture = [ctx, extra])]
#[inline]
fn cast_signed_int_as_unsigned_decimal(
    ctx: &mut EvalContext,
    extra: &RpnFnCallExtra<'_>,
    val: &Option<i64>,
) -> Result<Option<Decimal>> {
    match val {
        None => Ok(None),
        Some(val) => {
            let dec = if in_union(extra.implicit_args) && *val < 0 {
                Decimal::zero()
            } else {
                Decimal::from(*val as u64)
            };
            Ok(Some(produce_dec_with_specified_tp(
                ctx,
                dec,
                extra.ret_field_type,
            )?))
        }
    }
}

#[rpn_fn(capture = [ctx, extra])]
#[inline]
fn cast_real_as_decimal(
    ctx: &mut EvalContext,
    extra: &RpnFnCallExtra,
    val: &Option<Real>,
) -> Result<Option<Decimal>> {
    match val {
        None => Ok(None),
        Some(val) => {
            let val = val.into_inner();
            let res = if in_union(extra.implicit_args) && val < 0f64 {
                Decimal::zero()
            } else {
                Decimal::from_f64(val)?
            };
            Ok(Some(produce_dec_with_specified_tp(
                ctx,
                res,
                extra.ret_field_type,
            )?))
        }
    }
}

#[rpn_fn(capture = [ctx, extra])]
#[inline]
fn cast_string_as_unsigned_decimal(
    ctx: &mut EvalContext,
    extra: &RpnFnCallExtra,
    val: &Option<Bytes>,
) -> Result<Option<Decimal>> {
    match val {
        None => Ok(None),
        Some(val) => {
            // FIXME: in TiDB, if the param IsBinaryLiteral, then return the result of `evalDecimal` directly
            let d: Decimal = val.convert(ctx)?;
            let d = if in_union(extra.implicit_args) && d.is_negative() {
                Decimal::zero()
            } else {
                d
            };
            Ok(Some(produce_dec_with_specified_tp(
                ctx,
                d,
                extra.ret_field_type,
            )?))
        }
    }
}

#[rpn_fn(capture = [ctx, extra])]
#[inline]
fn cast_decimal_as_signed_decimal(
    ctx: &mut EvalContext,
    extra: &RpnFnCallExtra,
    val: &Option<Decimal>,
) -> Result<Option<Decimal>> {
    match val {
        None => Ok(None),
        Some(val) => {
            let val = val.clone();
            Ok(Some(produce_dec_with_specified_tp(
                ctx,
                val,
                extra.ret_field_type,
            )?))
        }
    }
}

#[rpn_fn(capture = [ctx, extra])]
#[inline]
fn cast_decimal_as_unsigned_decimal(
    ctx: &mut EvalContext,
    extra: &RpnFnCallExtra,
    val: &Option<Decimal>,
) -> Result<Option<Decimal>> {
    match val {
        None => Ok(None),
        Some(val) => {
            let res = if in_union(extra.implicit_args) && val.is_negative() {
                Decimal::zero()
            } else {
                val.clone()
            };
            Ok(Some(produce_dec_with_specified_tp(
                ctx,
                res,
                extra.ret_field_type,
            )?))
        }
    }
}

#[rpn_fn(capture = [ctx, extra])]
#[inline]
fn cast_any_as_decimal<From: Evaluable + ConvertTo<Decimal>>(
    ctx: &mut EvalContext,
    extra: &RpnFnCallExtra<'_>,
    val: &Option<From>,
) -> Result<Option<Decimal>> {
    match val {
        None => Ok(None),
        Some(val) => {
            let dec: Decimal = val.convert(ctx)?;
            Ok(Some(produce_dec_with_specified_tp(
                ctx,
                dec,
                extra.ret_field_type,
            )?))
        }
    }
}

// cast any as duration, no cast functions reuse `cast_any_as_any`

#[rpn_fn(capture = [ctx, extra])]
#[inline]
fn cast_int_as_duration(
    ctx: &mut EvalContext,
    extra: &RpnFnCallExtra<'_>,
    val: &Option<Int>,
) -> Result<Option<Duration>> {
    match val {
        None => Ok(None),
        Some(val) => {
            let fsp = extra.ret_field_type.get_decimal() as i8;
            let (dur, err) = Duration::from_i64_without_ctx(*val, fsp);
            match err {
                // in TiDB, if there is overflow err and overflow as warning,
                // then it will return isNull==true
                Some(err) => {
                    if err.is_overflow() {
                        ctx.handle_overflow_err(err)?;
                        Ok(None)
                    } else {
                        Err(err.into())
                    }
                }
                None => {
                    if let Some(dur) = dur {
                        Ok(Some(dur))
                    } else {
                        Err(other_err!("Expect a not none result here, this is a bug"))
                    }
                }
            }
        }
    }
}

#[rpn_fn(capture = [ctx, extra])]
#[inline]
fn cast_time_as_duration(
    ctx: &mut EvalContext,
    extra: &RpnFnCallExtra,
    val: &Option<DateTime>,
) -> Result<Option<Duration>> {
    match val {
        None => Ok(None),
        Some(val) => {
            let dur: Duration = val.convert(ctx)?;
            Ok(Some(dur.round_frac(extra.ret_field_type.decimal() as i8)?))
        }
    }
}

#[rpn_fn(capture = [extra])]
#[inline]
fn cast_duration_as_duration(
    extra: &RpnFnCallExtra,
    val: &Option<Duration>,
) -> Result<Option<Duration>> {
    match val {
        None => Ok(None),
        Some(val) => Ok(Some(val.round_frac(extra.ret_field_type.decimal() as i8)?)),
    }
}

macro_rules! cast_as_duration {
    ($ty:ty, $as_uint_fn:ident, $extra:expr) => {
        #[rpn_fn(capture = [ctx, extra])]
        #[inline]
        fn $as_uint_fn(
            ctx: &mut EvalContext,
            extra: &RpnFnCallExtra<'_>,
            val: &Option<$ty>,
        ) -> Result<Option<Duration>> {
            match val {
                None => Ok(None),
                Some(val) => {
                    let result = Duration::parse($extra, extra.ret_field_type.get_decimal() as i8);
                    match result {
                        Ok(dur) => Ok(Some(dur)),
                        Err(e) => match e.code() {
                            ERR_DATA_OUT_OF_RANGE => {
                                ctx.handle_overflow_err(e)?;
                                Ok(Some(Duration::zero()))
                            }
                            WARN_DATA_TRUNCATED => {
                                ctx.handle_truncate_err(e)?;
                                Ok(Some(Duration::zero()))
                            }
                            _ => Err(e.into()),
                        },
                    }
                }
            }
        }
    };
}

cast_as_duration!(
    Real,
    cast_real_as_duration,
    val.into_inner().to_string().as_bytes()
);
cast_as_duration!(Bytes, cast_bytes_as_duration, val);
cast_as_duration!(
    Decimal,
    cast_decimal_as_duration,
    val.to_string().as_bytes()
);
cast_as_duration!(Json, cast_json_as_duration, val.unquote()?.as_bytes());

// cast any as json, some cast functions reuse `cast_any_as_any`
//
// - cast_int_as_json -> cast_any_as_any<Int, Json>
// - cast_real_as_json -> cast_any_as_any<Real, Json>
// - cast_decimal_as_json -> cast_any_as_any<Decimal, Json>
// - cast_time_as_json -> cast_any_as_any<Time, Json>
// - cast_duration_as_json -> cast_any_as_any<Duration, Json>

#[rpn_fn]
#[inline]
fn cast_bool_as_json(val: &Option<Int>) -> Result<Option<Json>> {
    match val {
        None => Ok(None),
        Some(val) => Ok(Some(Json::Boolean(*val != 0))),
    }
}

#[rpn_fn]
#[inline]
fn cast_uint_as_json(val: &Option<Int>) -> Result<Option<Json>> {
    match val {
        None => Ok(None),
        Some(val) => Ok(Some(Json::U64(*val as u64))),
    }
}

#[rpn_fn(capture = [extra])]
#[inline]
fn cast_string_as_json(extra: &RpnFnCallExtra<'_>, val: &Option<Bytes>) -> Result<Option<Json>> {
    match val {
        None => Ok(None),
        Some(val) => {
            if extra
                .ret_field_type
                .flag()
                .contains(FieldTypeFlag::PARSE_TO_JSON)
            {
                // if failed, is it because of bug?
                let s: String = box_try!(String::from_utf8(val.to_owned()));
                let val: Json = s.parse()?;
                Ok(Some(val))
            } else {
                // FIXME: port `JSONBinary` from TiDB to adapt if the bytes is not a valid utf8 string
                let val = unsafe { String::from_utf8_unchecked(val.to_owned()) };
                Ok(Some(Json::String(val)))
            }
        }
    }
}

#[rpn_fn]
#[inline]
fn cast_json_as_json(val: &Option<Json>) -> Result<Option<Json>> {
    match val {
        None => Ok(None),
        Some(val) => Ok(Some(val.clone())),
    }
}

#[rpn_fn(capture = [ctx])]
#[inline]
fn cast_any_as_any<From: ConvertTo<To> + Evaluable, To: Evaluable>(
    ctx: &mut EvalContext,
    val: &Option<From>,
) -> Result<Option<To>> {
    match val {
        None => Ok(None),
        Some(val) => {
            let val = val.convert(ctx)?;
            Ok(Some(val))
        }
    }
}

#[cfg(test)]
mod tests {
    use super::Result;
    use crate::codec::convert::produce_dec_with_specified_tp;
    use crate::codec::data_type::{Bytes, Int, Real, ScalarValue};
    use crate::codec::error::{
        ERR_DATA_OUT_OF_RANGE, ERR_DATA_TOO_LONG, ERR_TRUNCATE_WRONG_VALUE, ERR_UNKNOWN,
        WARN_DATA_TRUNCATED,
    };
    use crate::codec::mysql::charset::*;
    use crate::codec::mysql::decimal::{max_decimal, max_or_min_dec};
    use crate::codec::mysql::{
        Decimal, Duration, Json, RoundMode, Time, TimeType, MAX_FSP, MIN_FSP,
    };
    use crate::codec::Error;
    use crate::expr::Flag;
    use crate::expr::{EvalConfig, EvalContext};
    use crate::rpn_expr::impl_cast::*;
    use crate::rpn_expr::RpnFnCallExtra;
    use std::collections::BTreeMap;
    use std::fmt::{Debug, Display, Formatter};
    use std::sync::Arc;
    use std::{f32, f64, i64, u64};
    use tidb_query_datatype::{Collation, FieldTypeFlag, FieldTypeTp, UNSPECIFIED_LENGTH};

    #[test]
    fn test_in_union() {
        use super::*;

        assert_eq!(in_union(&[]), false);
        assert_eq!(in_union(&[ScalarValue::Int(None)]), false);
        assert_eq!(in_union(&[ScalarValue::Int(Some(0))]), false);
        assert_eq!(
            in_union(&[ScalarValue::Int(Some(0)), ScalarValue::Int(Some(1))]),
            false
        );
        assert_eq!(in_union(&[ScalarValue::Int(Some(1))]), true);
        assert_eq!(
            in_union(&[ScalarValue::Int(Some(1)), ScalarValue::Int(Some(0))]),
            true
        );
    }

    fn test_none_with_ctx_and_extra<F, Input, Ret>(func: F)
    where
        F: Fn(&mut EvalContext, &RpnFnCallExtra, &Option<Input>) -> Result<Option<Ret>>,
    {
        let mut ctx = EvalContext::default();
        let implicit_args = [ScalarValue::Int(Some(1))];
        let ret_field_type: FieldType = FieldType::default();
        let extra = RpnFnCallExtra {
            ret_field_type: &ret_field_type,
            implicit_args: &implicit_args,
        };
        let r = func(&mut ctx, &extra, &None).unwrap();
        assert!(r.is_none());
    }

    fn test_none_with_ctx<F, Input, Ret>(func: F)
    where
        F: Fn(&mut EvalContext, &Option<Input>) -> Result<Option<Ret>>,
    {
        let mut ctx = EvalContext::default();
        let r = func(&mut ctx, &None).unwrap();
        assert!(r.is_none());
    }

    fn test_none_with_extra<F, Input, Ret>(func: F)
    where
        F: Fn(&RpnFnCallExtra, &Option<Input>) -> Result<Option<Ret>>,
    {
        let implicit_args = [ScalarValue::Int(Some(1))];
        let ret_field_type: FieldType = FieldType::default();
        let extra = RpnFnCallExtra {
            ret_field_type: &ret_field_type,
            implicit_args: &implicit_args,
        };
        let r = func(&extra, &None).unwrap();
        assert!(r.is_none());
    }

    fn test_none_with_nothing<F, Input, Ret>(func: F)
    where
        F: Fn(&Option<Input>) -> Result<Option<Ret>>,
    {
        let r = func(&None).unwrap();
        assert!(r.is_none());
    }

    fn make_ctx_about_overflow_truncate_should_clip_to_zero(
        overflow_as_warning: bool,
        truncate_as_warning: bool,
        should_clip_to_zero: bool,
    ) -> EvalContext {
        let mut flag: Flag = Flag::empty();
        if overflow_as_warning {
            flag |= Flag::OVERFLOW_AS_WARNING;
        }
        if truncate_as_warning {
            flag |= Flag::TRUNCATE_AS_WARNING;
        }
        if should_clip_to_zero {
            flag |= Flag::IN_INSERT_STMT;
        }
        let cfg = Arc::new(EvalConfig::from_flag(flag));
        EvalContext::new(cfg)
    }

    fn make_ctx_about_overflow_truncate_flags(
        overflow_as_warning: bool,
        truncate_as_warning: bool,
        flags: Vec<Flag>,
    ) -> EvalContext {
        let mut flag: Flag = Flag::empty();
        if overflow_as_warning {
            flag |= Flag::OVERFLOW_AS_WARNING;
        }
        if truncate_as_warning {
            flag |= Flag::TRUNCATE_AS_WARNING;
        }
        let flag = flags.into_iter().fold(flag, |acc, x| (acc | x));
        let cfg = Arc::new(EvalConfig::from_flag(flag));
        EvalContext::new(cfg)
    }

    fn make_implicit_args(in_union: bool) -> [ScalarValue; 1] {
        if in_union {
            [ScalarValue::Int(Some(1))]
        } else {
            [ScalarValue::Int(Some(0))]
        }
    }

    fn make_ret_field_type_1(unsigned: bool) -> FieldType {
        let mut ft = if unsigned {
            let mut ft = FieldType::default();
            ft.as_mut_accessor().set_flag(FieldTypeFlag::UNSIGNED);
            ft
        } else {
            FieldType::default()
        };
        let fta = ft.as_mut_accessor();
        fta.set_flen(UNSPECIFIED_LENGTH);
        fta.set_decimal(UNSPECIFIED_LENGTH);
        ft
    }

    fn make_ret_field_type_2(unsigned: bool, flen: isize, decimal: isize) -> FieldType {
        let mut ft = make_ret_field_type_1(unsigned);
        let fta = ft.as_mut_accessor();
        fta.set_flen(flen);
        fta.set_decimal(decimal);
        ft
    }

    fn make_ret_field_type_3(
        flen: isize,
        charset: &str,
        tp: FieldTypeTp,
        collation: Collation,
    ) -> FieldType {
        let mut ft = FieldType::default();
        let fta = ft.as_mut_accessor();
        fta.set_flen(flen);
        fta.set_tp(tp);
        fta.set_collation(collation);
        ft.set_charset(String::from(charset));
        ft
    }

    fn make_ret_field_type_4(flen: isize, decimal: isize, unsigned: bool) -> FieldType {
        let mut ft = FieldType::default();
        let fta = ft.as_mut_accessor();
        fta.set_flen(flen);
        fta.set_decimal(decimal);
        if unsigned {
            fta.set_flag(FieldTypeFlag::UNSIGNED);
        }
        ft
    }

    fn make_ret_field_type_5(decimal: isize) -> FieldType {
        let mut ft = FieldType::default();
        let fta = ft.as_mut_accessor();
        fta.set_decimal(decimal);
        ft
    }

    fn make_extra<'a>(
        ret_field_type: &'a FieldType,
        implicit_args: &'a [ScalarValue],
    ) -> RpnFnCallExtra<'a> {
        RpnFnCallExtra {
            ret_field_type,
            implicit_args,
        }
    }

    fn make_log<P: Display, R: Display + Debug>(
        input: &P,
        expect: &R,
        result: &Result<Option<R>>,
    ) -> String {
        format!(
            "input: {}, expect: {:?}, output: {:?}",
            input, expect, result
        )
    }

    fn check_overflow(ctx: &EvalContext, overflow: bool, log: &str) {
        if overflow {
            assert_eq!(
                ctx.warnings.warning_cnt, 1,
                "{}, {:?}",
                log, ctx.warnings.warnings
            );
            assert_eq!(
                ctx.warnings.warnings[0].get_code(),
                ERR_DATA_OUT_OF_RANGE,
                "{}",
                log
            );
        } else {
            assert_eq!(ctx.warnings.warning_cnt, 0, "{}", log);
        }
    }

    fn check_warning(ctx: &EvalContext, err_code: Option<i32>, log: &str) {
        if let Some(x) = err_code {
            assert_eq!(
                ctx.warnings.warning_cnt, 1,
                "log: {}, warnings: {:?}",
                log, ctx.warnings.warnings
            );
            assert_eq!(ctx.warnings.warnings[0].get_code(), x, "{}", log);
        }
    }

    fn check_warning_2(ctx: &EvalContext, err_code: Vec<i32>, log: &str) {
        assert_eq!(
            ctx.warnings.warning_cnt,
            err_code.len(),
            "{}, warnings: {:?}",
            log,
            ctx.warnings.warnings
        );
        for i in 0..err_code.len() {
            let e1 = err_code[i];
            let e2 = ctx.warnings.warnings[i].get_code();
            assert_eq!(
                e1, e2,
                "log: {}, ctx_warnings: {:?}, expect_warning: {:?}",
                log, ctx.warnings.warnings, err_code
            );
        }
    }

    fn check_result<R: Debug + PartialEq>(expect: Option<&R>, res: &Result<Option<R>>, log: &str) {
        assert!(res.is_ok(), "{}", log);
        let res = res.as_ref().unwrap();
        if res.is_none() {
            assert!(expect.is_none(), "{}", log);
        } else {
            let res = res.as_ref().unwrap();
            assert_eq!(res, expect.unwrap(), "{}", log);
        }
    }

    impl Display for Json {
        fn fmt(&self, f: &mut Formatter) -> std::fmt::Result {
            write!(f, "{}", self.to_string())
        }
    }

    // comment for all test below:
    // if there should not be any overflow/truncate,
    // then should not set ctx with overflow_as_warning/truncated_as_warning flag,
    // and then if there is unexpected overflow/truncate,
    // then we will find them in `unwrap`
    #[test]
    fn test_int_as_int_others() {
        test_none_with_nothing(cast_int_as_int_others);
        let cs = vec![
            (i64::MAX, i64::MAX),
            (i64::MIN, i64::MIN),
            (u64::MAX as i64, u64::MAX as i64),
        ];
        for (input, expect) in cs {
            let r = cast_int_as_int_others(&Some(input));
            let log = make_log(&input, &expect, &r);
            check_result(Some(&expect), &r, log.as_str());
        }
    }

    #[test]
    fn test_signed_int_as_unsigned_int() {
        test_none_with_extra(cast_signed_int_as_unsigned_int);

        let cs = vec![
            // (origin, result, in_union)
            // in union
            (-10, 0u64, true),
            (10, 10u64, true),
            (i64::MIN, 0u64, true),
            (i64::MAX, i64::MAX as u64, true),
            // not in union
            (-10, (-10i64) as u64, false),
            (10, 10u64, false),
            (i64::MIN, i64::MIN as u64, false),
            (i64::MAX, i64::MAX as u64, false),
        ];
        for (input, expect, in_union) in cs {
            let rtf = make_ret_field_type_1(true);
            let ia = make_implicit_args(in_union);
            let extra = make_extra(&rtf, &ia);
            let r = cast_signed_int_as_unsigned_int(&extra, &Some(input));
            let r = r.map(|x| x.map(|x| x as u64));
            let log = make_log(&input, &expect, &r);
            check_result(Some(&expect), &r, log.as_str());
        }
    }

    #[test]
    fn test_real_as_int() {
        test_none_with_ctx(cast_any_as_any::<Real, Int>);

        let cs = vec![
            // (origin, result, overflow)
            (-10.4, -10i64, false),
            (-10.5, -11, false),
            (10.4, 10, false),
            (10.5, 11, false),
            (i64::MAX as f64, i64::MAX, false),
            ((1u64 << 63) as f64, i64::MAX, false),
            (i64::MIN as f64, i64::MIN, false),
            ((1u64 << 63) as f64 + (1u64 << 62) as f64, i64::MAX, true),
            ((i64::MIN as f64) * 2f64, i64::MIN, true),
        ];

        for (input, result, overflow) in cs {
            let mut ctx = make_ctx_about_overflow_truncate_should_clip_to_zero(true, false, false);
            let r = cast_any_as_any::<Real, Int>(&mut ctx, &Real::new(input).ok());
            let log = make_log(&input, &result, &r);
            check_result(Some(&result), &r, log.as_str());
            check_overflow(&ctx, overflow, log.as_str());
        }
    }

    #[test]
    fn test_real_as_uint() {
        test_none_with_ctx_and_extra(cast_real_as_uint);

        // in_union
        let cs = vec![
            // (input, expect)
            (-10.0, 0u64),
            (i64::MIN as f64, 0),
            (10.0, 10u64),
            (i64::MAX as f64, (1u64 << 63)),
        ];

        for (input, expect) in cs {
            let mut ctx = EvalContext::default();
            let rtf = make_ret_field_type_1(true);
            let ia = make_implicit_args(true);
            let extra = make_extra(&rtf, &ia);
            let r = cast_real_as_uint(&mut ctx, &extra, &Some(Real::new(input).unwrap()));
            let r = r.map(|x| x.map(|x| x as u64));
            let log = make_log(&input, &expect, &r);
            check_result(Some(&expect), &r, log.as_str());
        }

        // no clip to zero
        let cs = vec![
            // (origin, expect, overflow)
            (10.5, 11u64, false),
            (10.4, 10u64, false),
            (
                ((1u64 << 63) + (1u64 << 62)) as f64,
                ((1u64 << 63) + (1u64 << 62)),
                false,
            ),
            (u64::MAX as f64, u64::MAX, false),
            ((u64::MAX as f64) * 2f64, u64::MAX, true),
            (-1f64, -1f64 as i64 as u64, true),
        ];

        for (input, expect, overflow) in cs {
            let mut ctx = make_ctx_about_overflow_truncate_should_clip_to_zero(true, false, false);
            let ia = make_implicit_args(false);
            let rtf = make_ret_field_type_1(true);
            let extra = make_extra(&rtf, &ia);
            let r = cast_real_as_uint(&mut ctx, &extra, &Real::new(input).ok());
            let r = r.map(|x| x.map(|x| x as u64));
            let log = make_log(&input, &expect, &r);
            check_result(Some(&expect), &r, log.as_str());
            check_overflow(&ctx, overflow, log.as_str())
        }

        // should clip to zero
        let cs: Vec<(f64, u64, bool)> = vec![
            // (origin, expect, overflow)
            (-1f64, 0, true),
            (i64::MIN as f64, 0, true),
        ];

        for (input, expect, overflow) in cs {
            let mut ctx = make_ctx_about_overflow_truncate_should_clip_to_zero(true, false, true);
            let ia = make_implicit_args(false);
            let rft = make_ret_field_type_1(true);
            let extra = make_extra(&rft, &ia);
            let r = cast_real_as_uint(&mut ctx, &extra, &Some(Real::new(input).unwrap()));
            let r = r.map(|x| x.map(|x| x as u64));
            let log = make_log(&input, &expect, &r);
            check_result(Some(&expect), &r, log.as_str());
            check_overflow(&ctx, overflow, log.as_str())
        }
    }

    #[test]
    fn test_string_as_int_or_uint() {
        test_none_with_ctx_and_extra(cast_string_as_int_or_uint);

        #[derive(Debug)]
        enum Cond {
            None,
            Unsigned,
            InUnionAndUnsigned,
        }
        impl Cond {
            fn in_union(&self) -> bool {
                if let Cond::InUnionAndUnsigned = self {
                    true
                } else {
                    false
                }
            }
            fn is_unsigned(&self) -> bool {
                match self {
                    Cond::InUnionAndUnsigned | Cond::Unsigned => true,
                    _ => false,
                }
            }
        }

        let cs: Vec<(&str, i64, Vec<i32>, Cond)> = vec![
            // (origin, expect, err_code, condition)

            // has no prefix `-`
            (
                " 9223372036854775807  ",
                9223372036854775807i64,
                vec![],
                Cond::None,
            ),
            (
                "9223372036854775807",
                9223372036854775807i64,
                vec![],
                Cond::None,
            ),
            (
                "9223372036854775808",
                9223372036854775808u64 as i64,
                vec![ERR_UNKNOWN],
                Cond::None,
            ),
            (
                "9223372036854775808",
                9223372036854775808u64 as i64,
                vec![],
                Cond::Unsigned,
            ),
            (
                " 9223372036854775807abc  ",
                9223372036854775807i64,
                vec![ERR_TRUNCATE_WRONG_VALUE],
                Cond::None,
            ),
            (
                "9223372036854775807abc",
                9223372036854775807i64,
                vec![ERR_TRUNCATE_WRONG_VALUE],
                Cond::None,
            ),
            (
                "9223372036854775808abc",
                9223372036854775808u64 as i64,
                vec![ERR_TRUNCATE_WRONG_VALUE, ERR_UNKNOWN],
                Cond::None,
            ),
            (
                "9223372036854775808abc",
                9223372036854775808u64 as i64,
                vec![ERR_TRUNCATE_WRONG_VALUE],
                Cond::Unsigned,
            ),
            // TODO: there are some cases that has not be covered.

            // FIXME: in mysql, this case will return 18446744073709551615
            //  and `show warnings` will show
            //  `| Warning | 1292 | Truncated incorrect INTEGER value: '18446744073709551616'`
            //  fix this cast_string_as_int_or_uint after fix TiDB's
            // ("18446744073709551616", 18446744073709551615 as i64, Some(ERR_TRUNCATE_WRONG_VALUE) , Cond::Unsigned)
            // FIXME: our cast_string_as_int_or_uint's err handle is not exactly same as TiDB's
            // ("18446744073709551616", 18446744073709551615u64 as i64, Some(ERR_TRUNCATE_WRONG_VALUE), Cond::InSelectStmt),

            // has prefix `-` and in_union and unsigned
            ("-10", 0, vec![], Cond::InUnionAndUnsigned),
            ("-9223372036854775808", 0, vec![], Cond::InUnionAndUnsigned),
            // has prefix `-` and not in_union or not unsigned
            ("-10", -10i64, vec![], Cond::None),
            (
                "-9223372036854775808",
                -9223372036854775808i64,
                vec![],
                Cond::None,
            ),
            // FIXME: our cast_string_as_int_or_uint's err handle is not exactly same as TiDB's
            (
                "-9223372036854775809",
                -9223372036854775808i64,
                vec![ERR_TRUNCATE_WRONG_VALUE],
                Cond::None,
            ),
            ("-10", -10i64, vec![ERR_UNKNOWN], Cond::Unsigned),
            (
                "-9223372036854775808",
                -9223372036854775808i64,
                vec![ERR_UNKNOWN],
                Cond::Unsigned,
            ),
            (
                "-9223372036854775809",
                -9223372036854775808i64,
                vec![ERR_TRUNCATE_WRONG_VALUE],
                Cond::Unsigned,
            ),
        ];

        for (input, expect, err_code, cond) in cs {
            let mut ctx = make_ctx_about_overflow_truncate_should_clip_to_zero(true, true, false);
            let ia = make_implicit_args(cond.in_union());
            let rft = make_ret_field_type_1(cond.is_unsigned());
            let extra = make_extra(&rft, &ia);

            let val = Some(Vec::from(input.as_bytes()));
            let r = cast_string_as_int_or_uint(&mut ctx, &extra, &val);

            let log = format!(
                "input: {}, expect: {}, expect_err_code: {:?}, cond: {:?}, output: {:?}",
                input, expect, err_code, cond, r
            );
            check_result(Some(&expect), &r, log.as_str());
            check_warning_2(&ctx, err_code, log.as_str());
        }
    }

    #[test]
    fn test_decimal_as_int() {
        test_none_with_ctx(cast_any_as_any::<Decimal, Int>);

        let cs: Vec<(Decimal, i64, Option<i32>)> = vec![
            // (origin, expect, overflow)
            (
                Decimal::from_bytes(b"9223372036854775807")
                    .unwrap()
                    .unwrap(),
                9223372036854775807,
                None,
            ),
            (
                Decimal::from_bytes(b"-9223372036854775808")
                    .unwrap()
                    .unwrap(),
                -9223372036854775808,
                None,
            ),
            (
                Decimal::from_bytes(b"9223372036854775808")
                    .unwrap()
                    .unwrap(),
                9223372036854775807,
                Some(ERR_TRUNCATE_WRONG_VALUE),
            ),
            (
                Decimal::from_bytes(b"-9223372036854775809")
                    .unwrap()
                    .unwrap(),
                -9223372036854775808,
                Some(ERR_TRUNCATE_WRONG_VALUE),
            ),
        ];

        for (input, expect, err_code) in cs {
            let mut ctx = make_ctx_about_overflow_truncate_should_clip_to_zero(true, false, false);
            let r = cast_any_as_any::<Decimal, Int>(&mut ctx, &Some(input.clone()));
            let log = make_log(&input, &expect, &r);
            check_result(Some(&expect), &r, log.as_str());
            check_warning(&ctx, err_code, log.as_str());
        }
    }

    #[test]
    fn test_decimal_as_uint() {
        test_none_with_ctx_and_extra(cast_decimal_as_uint);
        // in_union
        let cs: Vec<(Decimal, u64)> = vec![
            (
                Decimal::from_bytes(b"-9223372036854775808")
                    .unwrap()
                    .unwrap(),
                0,
            ),
            (
                Decimal::from_bytes(b"-9223372036854775809")
                    .unwrap()
                    .unwrap(),
                0,
            ),
            (
                Decimal::from_bytes(b"9223372036854775808")
                    .unwrap()
                    .unwrap(),
                9223372036854775808,
            ),
            (
                Decimal::from_bytes(b"18446744073709551615")
                    .unwrap()
                    .unwrap(),
                18446744073709551615,
            ),
        ];

        for (input, expect) in cs {
            let mut ctx = EvalContext::default();
            let ia = make_implicit_args(true);
            let rft = make_ret_field_type_1(true);
            let extra = make_extra(&rft, &ia);

            let r = cast_decimal_as_uint(&mut ctx, &extra, &Some(input.clone()));
            let r = r.map(|x| x.map(|x| x as u64));
            let log = make_log(&input, &expect, &r);
            check_result(Some(&expect), &r, log.as_str());
        }

        let cs: Vec<(Decimal, u64, Option<i32>)> = vec![
            // (input, expect, err_code)
            (Decimal::from_bytes(b"10").unwrap().unwrap(), 10, None),
            (
                Decimal::from_bytes(b"1844674407370955161")
                    .unwrap()
                    .unwrap(),
                1844674407370955161,
                None,
            ),
            (
                Decimal::from_bytes(b"-10").unwrap().unwrap(),
                0,
                Some(ERR_TRUNCATE_WRONG_VALUE),
            ),
            (
                Decimal::from_bytes(b"18446744073709551616")
                    .unwrap()
                    .unwrap(),
                u64::MAX,
                Some(ERR_TRUNCATE_WRONG_VALUE),
            ),
        ];

        for (input, expect, err_code) in cs {
            let mut ctx = make_ctx_about_overflow_truncate_should_clip_to_zero(true, false, false);
            let ia = make_implicit_args(false);
            let rft = make_ret_field_type_1(true);
            let extra = make_extra(&rft, &ia);

            let r = cast_decimal_as_uint(&mut ctx, &extra, &Some(input.clone()));
            let r = r.map(|x| x.map(|x| x as u64));
            let log = make_log(&input, &expect, &r);
            check_result(Some(&expect), &r, log.as_str());
            check_warning(&ctx, err_code, log.as_str());
        }
    }

    #[test]
    fn test_time_as_int_and_uint() {
        let mut ctx = EvalContext::default();
        // TODO: add more test case
        // TODO: add test that make cast_any_as_any::<Time, Int> returning truncated error
        let cs: Vec<(Time, i64)> = vec![
            (
                Time::parse_datetime(&mut ctx, "2000-01-01T12:13:14", 0, true).unwrap(),
                20000101121314,
            ),
            (
                Time::parse_datetime(&mut ctx, "2000-01-01T12:13:14.6666", 0, true).unwrap(),
                20000101121315,
            ),
            // FiXME
            //  Time::parse_utc_datetime("2000-01-01T12:13:14.6666", 4).unwrap().round_frac(DEFAULT_FSP)
            //  will get 2000-01-01T12:13:14, this is a bug
            // (
            //     Time::parse_utc_datetime("2000-01-01T12:13:14.6666", 4).unwrap(),
            //     20000101121315,
            // ),
        ];

        for (input, expect) in cs {
            let r = cast_any_as_any::<Time, Int>(&mut ctx, &Some(input.clone()));
            let log = make_log(&input, &expect, &r);
            check_result(Some(&expect), &r, log.as_str());
        }
    }

    #[test]
    fn test_duration_as_int() {
        // TODO: add more test case
        let cs: Vec<(Duration, i64)> = vec![
            (Duration::parse(b"17:51:04.78", 2).unwrap(), 175105),
            (Duration::parse(b"-17:51:04.78", 2).unwrap(), -175105),
            (Duration::parse(b"17:51:04.78", 0).unwrap(), 175105),
            (Duration::parse(b"-17:51:04.78", 0).unwrap(), -175105),
        ];

        for (input, expect) in cs {
            let mut ctx = make_ctx_about_overflow_truncate_should_clip_to_zero(true, false, false);
            let r = cast_any_as_any::<Duration, Int>(&mut ctx, &Some(input));
            let log = make_log(&input, &expect, &r);
            check_result(Some(&expect), &r, log.as_str());
        }
    }

    #[test]
    fn test_json_as_int() {
        test_none_with_ctx(cast_any_as_any::<Json, Int>);

        // no overflow
        let cs = vec![
            // (origin, expect, overflow)
            (Json::Object(BTreeMap::default()), 0, false),
            (Json::Array(vec![]), 0, false),
            (Json::I64(10), 10i64, false),
            (Json::I64(i64::MAX), i64::MAX, false),
            (Json::I64(i64::MIN), i64::MIN, false),
            (Json::U64(0), 0, false),
            (Json::U64(u64::MAX), u64::MAX as i64, false),
            (Json::Double(i64::MIN as u64 as f64), i64::MAX, false),
            (Json::Double(i64::MAX as u64 as f64), i64::MAX, false),
            (Json::Double(i64::MIN as u64 as f64), i64::MAX, false),
            (Json::Double(i64::MIN as f64), i64::MIN, false),
            (Json::Double(10.5), 11, false),
            (Json::Double(10.4), 10, false),
            (Json::Double(-10.4), -10, false),
            (Json::Double(-10.5), -11, false),
            (Json::String(String::from("10.0")), 10, false),
            (Json::Boolean(true), 1, false),
            (Json::Boolean(false), 0, false),
            (Json::None, 0, false),
            (
                Json::Double(((1u64 << 63) + (1u64 << 62)) as u64 as f64),
                i64::MAX,
                true,
            ),
            (
                Json::Double(-((1u64 << 63) as f64 + (1u64 << 62) as f64)),
                i64::MIN,
                true,
            ),
        ];

        for (input, expect, overflow) in cs {
            let mut ctx = make_ctx_about_overflow_truncate_should_clip_to_zero(true, false, false);
            let r = cast_any_as_any::<Json, Int>(&mut ctx, &Some(input.clone()));
            let log = make_log(&input, &expect, &r);
            check_result(Some(&expect), &r, log.as_str());
            check_overflow(&ctx, overflow, log.as_str());
        }
    }

    #[test]
    fn test_json_as_uint() {
        // no clip to zero
        let cs: Vec<(Json, u64, Option<i32>)> = vec![
            // (origin, expect, error_code)
            (Json::Double(-1.0), -1.0f64 as i64 as u64, None),
            (Json::String(String::from("10")), 10, None),
            (
                Json::String(String::from("+10abc")),
                10,
                Some(ERR_TRUNCATE_WRONG_VALUE),
            ),
            (
                Json::String(String::from("9999999999999999999999999")),
                u64::MAX,
                Some(ERR_DATA_OUT_OF_RANGE),
            ),
            (
                Json::Double(2f64 * (u64::MAX as f64)),
                u64::MAX,
                Some(ERR_DATA_OUT_OF_RANGE),
            ),
        ];

        for (input, expect, error_code) in cs {
            let mut ctx = make_ctx_about_overflow_truncate_should_clip_to_zero(true, true, false);
            let r = cast_json_as_uint(&mut ctx, &Some(input.clone()));
            let r = r.map(|x| x.map(|x| x as u64));
            let log = make_log(&input, &expect, &r);
            check_result(Some(&expect), &r, log.as_str());
            check_warning(&ctx, error_code, log.as_str());
        }

        // should clip to zero
        let cs: Vec<(Json, u64, Option<i32>)> = vec![
            // (origin, expect, err_code)
            (Json::Double(-1.0), 0, None),
            (
                Json::String(String::from("-10")),
                0,
                Some(ERR_DATA_OUT_OF_RANGE),
            ),
            (Json::String(String::from("10")), 10, None),
            (
                Json::String(String::from("+10abc")),
                10,
                Some(ERR_TRUNCATE_WRONG_VALUE),
            ),
            (
                Json::String(String::from("9999999999999999999999999")),
                u64::MAX,
                Some(ERR_DATA_OUT_OF_RANGE),
            ),
            (
                Json::Double(2f64 * (u64::MAX as f64)),
                u64::MAX,
                Some(ERR_DATA_OUT_OF_RANGE),
            ),
        ];

        for (input, expect, err_code) in cs {
            let mut ctx = make_ctx_about_overflow_truncate_should_clip_to_zero(true, true, true);
            let r = cast_json_as_uint(&mut ctx, &Some(input.clone()));
            let r = r.map(|x| x.map(|x| x as u64));
            let log = make_log(&input, &expect, &r);
            check_result(Some(&expect), &r, log.as_str());
            check_warning(&ctx, err_code, log.as_str());
        }
    }

    #[test]
    fn test_signed_int_as_signed_real() {
        test_none_with_nothing(cast_signed_int_as_signed_real);

        let cs: Vec<(i64, f64)> = vec![
            // (input, expect)
            (i64::MIN, i64::MIN as f64),
            (0, 0f64),
            (i64::MAX, i64::MAX as f64),
        ];

        for (input, expect) in cs {
            let r = cast_signed_int_as_signed_real(&Some(input));
            let r = r.map(|x| x.map(|x| x.into_inner()));
            let log = make_log(&input, &expect, &r);
            check_result(Some(&expect), &r, log.as_str());
        }
    }

    #[test]
    fn test_signed_int_as_unsigned_real() {
        test_none_with_extra(cast_signed_int_as_unsigned_real);

        let cs: Vec<(i64, f64, bool)> = vec![
            // (input, expect, in_union)

            // TODO: add test case of negative int to unsigned real without in_union
            // (i64::MIN, i64::MIN as u64 as f64, false),

            // not in union
            (i64::MAX, i64::MAX as f64, false),
            (0, 0f64, false),
            // in union
            (i64::MIN, 0f64, true),
            (-1, 0f64, true),
            (i64::MAX, i64::MAX as f64, true),
            (0, 0f64, true),
        ];
        for (input, expect, in_union) in cs {
            let ia = make_implicit_args(in_union);
            let rft = make_ret_field_type_1(true);
            let extra = make_extra(&rft, &ia);
            let r = cast_signed_int_as_unsigned_real(&extra, &Some(input));
            let r = r.map(|x| x.map(|x| x.into_inner()));
            let log = format!(
                "input: {}, expect: {}, in_union: {}",
                input, expect, in_union
            );
            check_result(Some(&expect), &r, log.as_str());
        }
    }

    #[test]
    fn test_unsigned_int_as_signed_or_unsigned_real() {
        test_none_with_nothing(cast_unsigned_int_as_signed_or_unsigned_real);

        let cs = vec![
            // (input, expect)
            (0, 0f64),
            (u64::MAX, u64::MAX as f64),
            (i64::MAX as u64, i64::MAX as u64 as f64),
        ];
        for (input, expect) in cs {
            let r = cast_unsigned_int_as_signed_or_unsigned_real(&Some(input as i64));
            let r = r.map(|x| x.map(|x| x.into_inner()));
            let log = make_log(&input, &expect, &r);
            check_result(Some(&expect), &r, log.as_str());
        }
    }

    #[test]
    fn test_real_as_signed_real() {
        test_none_with_nothing(cast_real_as_signed_real);

        let cs = vec![
            // (input, expect)
            (f64::from(f32::MIN), f64::from(f32::MIN)),
            (f64::from(f32::MAX), f64::from(f32::MAX)),
            (f64::MIN, f64::MIN),
            (0f64, 0f64),
            (f64::MAX, f64::MAX),
            (i64::MIN as f64, i64::MIN as f64),
            (i64::MAX as f64, i64::MAX as f64),
            (u64::MAX as f64, u64::MAX as f64),
        ];
        for (input, expect) in cs {
            let r = cast_real_as_signed_real(&Some(Real::new(input).unwrap()));
            let r = r.map(|x| x.map(|x| x.into_inner()));
            let log = make_log(&input, &expect, &r);
            check_result(Some(&expect), &r, log.as_str());
        }
    }

    #[test]
    fn test_real_as_unsigned_real() {
        let cs = vec![
            // (input, expect, in_union)
            // not in union
            // TODO: add test case of negative real to unsigned real
            // (-1.0, -1.0, false),
            // (i64::MIN as f64, i64::MIN as f64, false),
            // (f64::MIN, f64::MIN, false),
            (u64::MIN as f64, u64::MIN as f64, false),
            (1.0, 1.0, false),
            (i64::MAX as f64, i64::MAX as f64, false),
            (u64::MAX as f64, u64::MAX as f64, false),
            (f64::MAX, f64::MAX, false),
            // in union
            (-1.0, 0.0, true),
            (i64::MIN as f64, 0.0, true),
            (u64::MIN as f64, 0.0, true),
            (f64::MIN, 0.0, true),
            (1.0, 1.0, true),
            (i64::MAX as f64, i64::MAX as f64, true),
            (u64::MAX as f64, u64::MAX as f64, true),
            (f64::MAX, f64::MAX, true),
        ];

        for (input, expect, in_union) in cs {
            let ia = make_implicit_args(in_union);
            let rft = make_ret_field_type_1(true);
            let extra = make_extra(&rft, &ia);
            let r = cast_real_as_unsigned_real(&extra, &Some(Real::new(input).unwrap()));
            let r = r.map(|x| x.map(|x| x.into_inner()));
            let log = format!(
                "input: {}, expect: {}, in_union: {}",
                input, expect, in_union
            );
            check_result(Some(&expect), &r, log.as_str());
        }
    }

    #[test]
    fn test_string_as_signed_real() {
        test_none_with_ctx_and_extra(cast_string_as_signed_real);

        let ul = UNSPECIFIED_LENGTH;
        let cs: Vec<(String, f64, isize, isize, bool, bool)> = vec![
            // (input, expect, flen, decimal, truncated, overflow)
            // no special flen and decimal
            (String::from("99999999"), 99999999f64, ul, ul, false, false),
            (String::from("1234abc"), 1234f64, ul, ul, true, false),
            (String::from("-1234abc"), -1234f64, ul, ul, true, false),
            (
                (0..400).map(|_| '9').collect::<String>(),
                f64::MAX,
                ul,
                ul,
                true,
                false,
            ),
            (
                (0..401)
                    .map(|x| if x == 0 { '-' } else { '9' })
                    .collect::<String>(),
                f64::MIN,
                ul,
                ul,
                true,
                false,
            ),
            // with special flen and decimal
            (String::from("99999999"), 99999999f64, 8, 0, false, false),
            (String::from("99999999"), 99999999f64, 9, 0, false, false),
            (String::from("99999999"), 9999999f64, 7, 0, false, true),
            (String::from("99999999"), 999999.99, 8, 2, false, true),
            (String::from("1234abc"), 0.9f64, 1, 1, true, true),
            (String::from("-1234abc"), -0.9f64, 1, 1, true, true),
        ];

        for (input, expect, flen, decimal, truncated, overflow) in cs {
            let mut ctx = make_ctx_about_overflow_truncate_should_clip_to_zero(true, true, false);
            let ia = make_implicit_args(false);
            let rft = make_ret_field_type_2(false, flen, decimal);
            let extra = make_extra(&rft, &ia);
            let r = cast_string_as_signed_real(&mut ctx, &extra, &Some(input.clone().into_bytes()));
            let r = r.map(|x| x.map(|x| x.into_inner()));
            let log = format!(
                "input: {}, expect: {}, flen: {}, decimal: {}, expect_truncated: {}, expect_overflow: {}",
                input.as_str(), expect, flen, decimal, truncated, overflow
            );
            check_result(Some(&expect), &r, log.as_str());
            match (truncated, overflow) {
                (true, true) => {
                    assert_eq!(ctx.warnings.warning_cnt, 2, "{}", log.as_str());
                    let a = ctx.warnings.warnings[0].get_code();
                    let b = ctx.warnings.warnings[1].get_code();
                    let (a, b) = if a > b { (b, a) } else { (a, b) };
                    assert_eq!(a, ERR_TRUNCATE_WRONG_VALUE, "{}", log.as_str());
                    assert_eq!(b, ERR_DATA_OUT_OF_RANGE, "{}", log.as_str());
                }
                (true, false) => check_warning(&ctx, Some(ERR_TRUNCATE_WRONG_VALUE), log.as_str()),
                (false, true) => check_overflow(&ctx, true, log.as_str()),
                _ => (),
            }
        }
    }

    #[test]
    fn test_string_as_unsigned_real() {
        test_none_with_ctx_and_extra(cast_string_as_unsigned_real);

        let ul = UNSPECIFIED_LENGTH;
        let cs: Vec<(String, f64, isize, isize, bool, bool, bool)> = vec![
            // (input, expect, flen, decimal, truncated, overflow, in_union)

            // not in union
            (
                String::from("99999999"),
                99999999f64,
                ul,
                ul,
                false,
                false,
                false,
            ),
            (String::from("1234abc"), 1234f64, ul, ul, true, false, false),
            (
                (0..400).map(|_| '9').collect::<String>(),
                f64::MAX,
                ul,
                ul,
                true,
                false,
                false,
            ),
            (
                String::from("99999999"),
                99999999f64,
                8,
                0,
                false,
                false,
                false,
            ),
            (
                String::from("99999999"),
                9999999.9,
                8,
                1,
                false,
                true,
                false,
            ),
            (
                String::from("99999999"),
                999999.99,
                8,
                2,
                false,
                true,
                false,
            ),
            (String::from("99999999"), 999999.9, 7, 1, false, true, false),
            (String::from("1234abc"), 1234.0, 4, 0, true, false, false),
            (String::from("1234abc"), 999.9, 4, 1, true, true, false),
            (String::from("1234abc"), 99.99, 4, 2, true, true, false),
            (String::from("1234abc"), 99.9, 3, 1, true, true, false),
            (String::from("1234abc"), 9.999, 4, 3, true, true, false),
            (
                String::from("99999999"),
                99999999f64,
                8,
                0,
                false,
                false,
                false,
            ),
            (
                String::from("99999999"),
                9999999.9,
                8,
                1,
                false,
                true,
                false,
            ),
            (
                String::from("99999999"),
                999999.99,
                8,
                2,
                false,
                true,
                false,
            ),
            (String::from("99999999"), 999999.9, 7, 1, false, true, false),
            (String::from("1234abc"), 1234.0, 4, 0, true, false, false),
            (String::from("1234abc"), 999.9, 4, 1, true, true, false),
            (String::from("1234abc"), 99.99, 4, 2, true, true, false),
            (String::from("1234abc"), 99.9, 3, 1, true, true, false),
            (String::from("1234abc"), 9.999, 4, 3, true, true, false),
            (
                (0..400).map(|_| '9').collect::<String>(),
                f64::MAX,
                ul,
                ul,
                true,
                false,
                false,
            ),
            (
                (0..400).map(|_| '9').collect::<String>(),
                9999999999.0,
                10,
                0,
                true,
                true,
                false,
            ),
            (
                (0..400).map(|_| '9').collect::<String>(),
                999999999.9,
                10,
                1,
                true,
                true,
                false,
            ),
            // TODO
            // (
            //     (0..401)
            //         .map(|x| if x == 0 { '-' } else { '9' })
            //         .collect::<String>(),
            //     0f64, ul, ul, true, true, false,
            // ),
            // (
            //     String::from("-1234abc"), 0f64, ul, ul,
            //     true, true, false,
            // ),
            // (String::from("-1234abc"), 0.0, 4, 0, true, true, false),
            // (String::from("-1234abc"), 0.0, 4, 1, true, true, false),
            // (String::from("-1234abc"), 0.0, 4, 2, true, true, false),
            // (String::from("-1234abc"), 0.0, 3, 1, true, true, false),
            // (String::from("-1234abc"), 0.0, 4, 3, true, true, false),

            // in union
            // in union and neg
            (String::from("-190"), 0f64, ul, ul, false, false, true),
            (String::from("-10abc"), 0f64, ul, ul, true, false, true),
            (String::from("-1234abc"), 0.0, ul, ul, true, false, true),
        ];

        for (input, expect, flen, decimal, truncated, overflow, in_union) in cs {
            let mut ctx = make_ctx_about_overflow_truncate_should_clip_to_zero(true, true, false);
            let ia = make_implicit_args(in_union);
            let rft = make_ret_field_type_2(true, flen, decimal);
            let extra = make_extra(&rft, &ia);

            let p = Some(input.clone().into_bytes());
            let r = cast_string_as_unsigned_real(&mut ctx, &extra, &p);
            let r = r.map(|x| x.map(|x| x.into_inner()));

            let log = format!(
                "input: {}, expect: {}, flen: {}, decimal: {}, expect_truncated: {}, expect_overflow: {}, in_union: {}",
                input.as_str(), expect, flen, decimal, truncated, overflow, in_union
            );

            check_result(Some(&expect), &r, log.as_str());
            match (truncated, overflow) {
                (true, true) => {
                    assert_eq!(ctx.warnings.warning_cnt, 2, "{}", log.as_str());
                    let a = ctx.warnings.warnings[0].get_code();
                    let b = ctx.warnings.warnings[1].get_code();
                    let (a, b) = if a > b { (b, a) } else { (a, b) };
                    assert_eq!(a, ERR_TRUNCATE_WRONG_VALUE, "{}", log.as_str());
                    assert_eq!(b, ERR_DATA_OUT_OF_RANGE, "{}", log.as_str());
                }
                (true, false) => check_warning(&ctx, Some(ERR_TRUNCATE_WRONG_VALUE), log.as_str()),
                (false, true) => check_overflow(&ctx, true, log.as_str()),
                _ => (),
            }
        }

        // not in union, neg
        let cs: Vec<(String, f64, isize, isize, Vec<i32>)> = vec![
            (
                (0..401)
                    .map(|x| if x == 0 { '-' } else { '9' })
                    .collect::<String>(),
                0f64,
                ul,
                ul,
                vec![ERR_TRUNCATE_WRONG_VALUE, ERR_DATA_OUT_OF_RANGE],
            ),
            (
                String::from("-1234abc"),
                0f64,
                ul,
                ul,
                vec![ERR_TRUNCATE_WRONG_VALUE, ERR_DATA_OUT_OF_RANGE],
            ),
            (
                String::from("-1234abc"),
                0.0,
                4,
                0,
                vec![ERR_TRUNCATE_WRONG_VALUE, ERR_DATA_OUT_OF_RANGE],
            ),
            // the case below has 3 warning
            // 1. from getValidFloatPrefix, because of `-1234abc`'s `abc`, (ERR_TRUNCATE_WRONG_VALUE)
            // 2. from ProduceFloatWithSpecifiedTp, because of TruncateFloat (ERR_DATA_OUT_OF_RANGE)
            // 3. from ProduceFloatWithSpecifiedTp, because of unsigned but negative (ERR_DATA_OUT_OF_RANGE)
            (
                String::from("-1234abc"),
                0.0,
                4,
                1,
                vec![
                    ERR_TRUNCATE_WRONG_VALUE,
                    ERR_DATA_OUT_OF_RANGE,
                    ERR_DATA_OUT_OF_RANGE,
                ],
            ),
            (
                String::from("-1234abc"),
                0.0,
                4,
                2,
                vec![
                    ERR_TRUNCATE_WRONG_VALUE,
                    ERR_DATA_OUT_OF_RANGE,
                    ERR_DATA_OUT_OF_RANGE,
                ],
            ),
            (
                String::from("-1234abc"),
                0.0,
                3,
                1,
                vec![
                    ERR_TRUNCATE_WRONG_VALUE,
                    ERR_DATA_OUT_OF_RANGE,
                    ERR_DATA_OUT_OF_RANGE,
                ],
            ),
            (
                String::from("-1234abc"),
                0.0,
                4,
                3,
                vec![
                    ERR_TRUNCATE_WRONG_VALUE,
                    ERR_DATA_OUT_OF_RANGE,
                    ERR_DATA_OUT_OF_RANGE,
                ],
            ),
        ];
        for (input, expect, flen, decimal, err_codes) in cs {
            let mut ctx = make_ctx_about_overflow_truncate_should_clip_to_zero(true, true, false);
            let ia = make_implicit_args(false);
            let rft = make_ret_field_type_2(true, flen, decimal);
            let extra = make_extra(&rft, &ia);

            let p = Some(input.clone().into_bytes());
            let r = cast_string_as_unsigned_real(&mut ctx, &extra, &p);
            let r = r.map(|x| x.map(|x| x.into_inner()));
            let log = format!(
                "input: {}, expect: {}, flen: {}, decimal: {}, err_code: {:?}",
                input.as_str(),
                expect,
                flen,
                decimal,
                err_codes
            );
            check_result(Some(&expect), &r, log.as_str());
            assert_eq!(
                ctx.warnings.warning_cnt,
                err_codes.len(),
                "{}",
                log.as_str()
            );
            for (idx, err) in err_codes.iter().enumerate() {
                assert_eq!(
                    ctx.warnings.warnings[idx].get_code(),
                    *err,
                    "{}",
                    log.as_str()
                )
            }
        }
    }

    #[test]
    fn test_decimal_as_signed_real() {
        test_none_with_ctx(cast_any_as_any::<Decimal, Int>);

        // because decimal can always be represent by signed real,
        // so we needn't to check whether get truncated err.
        let cs = vec![
            // (input, expect)
            (Decimal::from_f64(-10.0).unwrap(), -10.0),
            (Decimal::from_f64(i64::MIN as f64).unwrap(), i64::MIN as f64),
            (Decimal::from_f64(i64::MAX as f64).unwrap(), i64::MAX as f64),
            (Decimal::from_f64(u64::MAX as f64).unwrap(), u64::MAX as f64),
        ];
        for (input, expect) in cs {
            let mut ctx = EvalContext::default();
            let r = cast_any_as_any::<Decimal, Real>(&mut ctx, &Some(input.clone()));
            let r = r.map(|x| x.map(|x| x.into_inner()));
            let log = make_log(&input, &expect, &r);
            check_result(Some(&expect), &r, log.as_str());
        }
    }

    #[test]
    fn test_decimal_as_unsigned_real() {
        test_none_with_ctx_and_extra(cast_decimal_as_unsigned_real);

        let cs: Vec<(Decimal, f64, bool, bool)> = vec![
            // (origin, expect, in_union, overflow)
            // not in union
            (Decimal::from(0), 0.0, false, false),
            (
                Decimal::from(9223372036854775807u64),
                9223372036854775807.0,
                false,
                false,
            ),
            (
                Decimal::from_bytes(b"9223372036854775809")
                    .unwrap()
                    .unwrap(),
                9223372036854775809.0,
                false,
                false,
            ),
            // TODO: add test case for negative decimal to unsigned real

            // in union
            (Decimal::from(-1023), 0f64, true, false),
            (Decimal::from(-10), 0f64, true, false),
            (Decimal::from(i64::MIN), 0f64, true, false),
            (Decimal::from(1023), 1023.0, true, false),
            (Decimal::from(10), 10.0, true, false),
            (Decimal::from(i64::MAX), i64::MAX as f64, true, false),
            (Decimal::from(u64::MAX), u64::MAX as f64, true, false),
            (
                Decimal::from(1844674407370955161u64),
                1844674407370955161u64 as f64,
                true,
                false,
            ),
            (
                Decimal::from_bytes(b"18446744073709551616")
                    .unwrap()
                    .unwrap(),
                // 18446744073709551616 - u64::MAX==1,
                // but u64::MAX as f64 == 18446744073709551616
                u64::MAX as f64,
                true,
                false,
            ),
        ];

        for (input, expect, in_union, overflow) in cs {
            let mut ctx = make_ctx_about_overflow_truncate_should_clip_to_zero(true, false, false);
            let ia = make_implicit_args(in_union);
            let rft = make_ret_field_type_1(true);
            let extra = make_extra(&rft, &ia);
            let r = cast_decimal_as_unsigned_real(&mut ctx, &extra, &Some(input.clone()));
            let r = r.map(|x| x.map(|x| x.into_inner()));
            let log = format!(
                "input: {}, expect: {}, in_union: {}, expect_overflow: {}, result: {:?}",
                input, expect, in_union, overflow, r
            );
            check_result(Some(&expect), &r, log.as_str());
            check_overflow(&ctx, overflow, log.as_str());
        }
    }

    #[test]
    fn test_time_as_real() {
        let mut ctx = make_ctx(false, false, false);
        test_none_with_ctx(cast_any_as_any::<Time, Real>);

        // TODO: add more test case
        let cs = vec![
            (
                Time::parse_datetime(&mut ctx, "2000-01-01T12:13:14.6666", 6, true).unwrap(),
                20000101121314.666600,
            ),
            (
                Time::parse_datetime(&mut ctx, "2000-01-01T12:13:14.6666", 0, true).unwrap(),
                20000101121315.0,
            ),
            (
                Time::parse_datetime(&mut ctx, "2000-01-01T12:13:14.6666", 3, true).unwrap(),
                20000101121314.667,
            ),
            (
                Time::parse_datetime(&mut ctx, "2000-01-01T12:13:14.6666", 4, true).unwrap(),
                20000101121314.6666,
            ),
        ];

        for (input, expect) in cs {
<<<<<<< HEAD
=======
            let mut ctx = EvalContext::default();
>>>>>>> eaeb39a2
            let r = cast_any_as_any::<Time, Real>(&mut ctx, &Some(input.clone()));
            let r = r.map(|x| x.map(|x| x.into_inner()));
            let log = make_log(&input, &expect, &r);
            check_result(Some(&expect), &r, log.as_str());
        }
    }

    #[test]
    fn test_duration_as_real() {
        // TODO: add more test case
        let cs = vec![
            // (input, expect)
            (Duration::parse(b"17:51:04.78", 2).unwrap(), 175104.78),
            (Duration::parse(b"-17:51:04.78", 2).unwrap(), -175104.78),
            (Duration::parse(b"17:51:04.78", 0).unwrap(), 175105.0),
            (Duration::parse(b"-17:51:04.78", 0).unwrap(), -175105.0),
        ];
        for (input, expect) in cs {
            let mut ctx = EvalContext::default();
            let r = cast_any_as_any::<Duration, Real>(&mut ctx, &Some(input));
            let r = r.map(|x| x.map(|x| x.into_inner()));
            let log = make_log(&input, &expect, &r);
            check_result(Some(&expect), &r, log.as_str());
        }
    }

    #[test]
    fn test_json_as_real() {
        let cs: Vec<(Json, f64, Option<i32>)> = vec![
            // (input, expect, err_code)
            (Json::Object(BTreeMap::default()), 0f64, None),
            (Json::Array(vec![]), 0f64, None),
            (Json::I64(10), 10f64, None),
            (Json::I64(i64::MAX), i64::MAX as f64, None),
            (Json::I64(i64::MIN), i64::MIN as f64, None),
            (Json::U64(0), 0f64, None),
            (Json::U64(u64::MAX), u64::MAX as f64, None),
            (Json::Double(f64::MAX), f64::MAX, None),
            (Json::Double(f64::MIN), f64::MIN, None),
            (Json::String(String::from("10.0")), 10.0, None),
            (Json::String(String::from("-10.0")), -10.0, None),
            (Json::Boolean(true), 1f64, None),
            (Json::Boolean(false), 0f64, None),
            (Json::None, 0f64, None),
            (
                Json::String((0..500).map(|_| '9').collect::<String>()),
                f64::MAX,
                Some(ERR_TRUNCATE_WRONG_VALUE),
            ),
            (
                Json::String(
                    (0..500)
                        .map(|x| if x == 0 { '-' } else { '9' })
                        .collect::<String>(),
                ),
                f64::MIN,
                Some(ERR_TRUNCATE_WRONG_VALUE),
            ),
        ];

        for (input, expect, err_code) in cs {
            let mut ctx = make_ctx_about_overflow_truncate_should_clip_to_zero(false, true, false);
            let r = cast_any_as_any::<Json, Real>(&mut ctx, &Some(input.clone()));
            let r = r.map(|x| x.map(|x| x.into_inner()));
            let log = make_log(&input, &expect, &r);
            check_result(Some(&expect), &r, log.as_str());
            check_warning(&ctx, err_code, log.as_str());
        }
    }

    /// base_cs:
    /// vector of (T, T to bytes(without any other handle do by cast_as_string_helper),
    /// T to string for debug output),
    /// the object should not be zero len.
    #[allow(clippy::type_complexity)]
    fn test_as_string_helper<T: Clone, FnCast>(
        base_cs: Vec<(T, Vec<u8>, String)>,
        cast_func: FnCast,
        func_name: &str,
    ) where
        FnCast: Fn(&mut EvalContext, &RpnFnCallExtra, &Option<T>) -> Result<Option<Bytes>>,
    {
        #[derive(Clone, Copy)]
        enum FlenType {
            Eq,
            LessOne,
            ExtraOne,
            Unspecified,
        }
        let cs: Vec<(FlenType, bool, &str, FieldTypeTp, Collation, Option<i32>)> = vec![
            // (flen_type, pad_zero, charset, tp, collation, err_code)

            // normal, flen==str.len
            (
                FlenType::Eq,
                false,
                CHARSET_BIN,
                FieldTypeTp::String,
                Collation::Binary,
                None,
            ),
            (
                FlenType::Eq,
                false,
                CHARSET_UTF8,
                FieldTypeTp::String,
                Collation::Binary,
                None,
            ),
            (
                FlenType::Eq,
                false,
                CHARSET_UTF8MB4,
                FieldTypeTp::String,
                Collation::Binary,
                None,
            ),
            (
                FlenType::Eq,
                false,
                CHARSET_ASCII,
                FieldTypeTp::String,
                Collation::Binary,
                None,
            ),
            (
                FlenType::Eq,
                false,
                CHARSET_LATIN1,
                FieldTypeTp::String,
                Collation::Binary,
                None,
            ),
            // normal, flen==UNSPECIFIED_LENGTH
            (
                FlenType::Unspecified,
                false,
                CHARSET_BIN,
                FieldTypeTp::String,
                Collation::Binary,
                None,
            ),
            (
                FlenType::Unspecified,
                false,
                CHARSET_UTF8,
                FieldTypeTp::String,
                Collation::Binary,
                None,
            ),
            (
                FlenType::Unspecified,
                false,
                CHARSET_UTF8MB4,
                FieldTypeTp::String,
                Collation::Binary,
                None,
            ),
            (
                FlenType::Unspecified,
                false,
                CHARSET_ASCII,
                FieldTypeTp::String,
                Collation::Binary,
                None,
            ),
            (
                FlenType::Unspecified,
                false,
                CHARSET_LATIN1,
                FieldTypeTp::String,
                Collation::Binary,
                None,
            ),
            // branch 1 of ProduceStrWithSpecifiedTp
            // not bin_str, so no pad_zero
            (
                FlenType::LessOne,
                false,
                CHARSET_UTF8,
                FieldTypeTp::String,
                Collation::UTF8Bin,
                Some(ERR_DATA_TOO_LONG),
            ),
            (
                FlenType::LessOne,
                false,
                CHARSET_UTF8MB4,
                FieldTypeTp::String,
                Collation::UTF8Bin,
                Some(ERR_DATA_TOO_LONG),
            ),
            (
                FlenType::Eq,
                false,
                CHARSET_UTF8,
                FieldTypeTp::String,
                Collation::UTF8Bin,
                None,
            ),
            (
                FlenType::Eq,
                false,
                CHARSET_UTF8MB4,
                FieldTypeTp::String,
                Collation::UTF8Bin,
                None,
            ),
            (
                FlenType::ExtraOne,
                false,
                CHARSET_UTF8,
                FieldTypeTp::String,
                Collation::UTF8Bin,
                None,
            ),
            (
                FlenType::ExtraOne,
                false,
                CHARSET_UTF8MB4,
                FieldTypeTp::String,
                Collation::UTF8Bin,
                None,
            ),
            (
                FlenType::ExtraOne,
                false,
                CHARSET_UTF8,
                FieldTypeTp::String,
                Collation::UTF8Bin,
                None,
            ),
            (
                FlenType::ExtraOne,
                false,
                CHARSET_UTF8MB4,
                FieldTypeTp::String,
                Collation::UTF8Bin,
                None,
            ),
            // bin_str, so need pad_zero
            (
                FlenType::ExtraOne,
                true,
                CHARSET_UTF8,
                FieldTypeTp::String,
                Collation::Binary,
                None,
            ),
            (
                FlenType::ExtraOne,
                true,
                CHARSET_UTF8MB4,
                FieldTypeTp::String,
                Collation::Binary,
                None,
            ),
            // branch 2 of ProduceStrWithSpecifiedTp
            // branch 2 need s.len>flen, so never need pad_zero
            (
                FlenType::LessOne,
                false,
                CHARSET_ASCII,
                FieldTypeTp::String,
                Collation::UTF8Bin,
                Some(ERR_DATA_TOO_LONG),
            ),
            (
                FlenType::LessOne,
                false,
                CHARSET_LATIN1,
                FieldTypeTp::String,
                Collation::UTF8Bin,
                Some(ERR_DATA_TOO_LONG),
            ),
            (
                FlenType::LessOne,
                false,
                CHARSET_BIN,
                FieldTypeTp::String,
                Collation::UTF8Bin,
                Some(ERR_DATA_TOO_LONG),
            ),
            // branch 3 of ProduceStrWithSpecifiedTp ,
            // will never be reached,
            // because padZero param is always false
        ];
        for (input, bytes, debug_str) in base_cs {
            for (flen_type, pad_zero, charset, tp, collation, err_code) in cs.iter() {
                let mut ctx =
                    make_ctx_about_overflow_truncate_should_clip_to_zero(false, true, false);
                let ia = make_implicit_args(false);
                let res_len = bytes.len();
                let flen = match flen_type {
                    FlenType::Eq => res_len as isize,
                    FlenType::LessOne => {
                        if res_len == 0 {
                            continue;
                        } else {
                            (res_len - 1) as isize
                        }
                    }
                    FlenType::ExtraOne => (res_len + 1) as isize,
                    FlenType::Unspecified => UNSPECIFIED_LENGTH,
                };
                let rft = make_ret_field_type_3(flen, charset, *tp, *collation);
                let extra = make_extra(&rft, &ia);

                let r = cast_func(&mut ctx, &extra, &Some(input.clone()));

                let mut expect = bytes.clone();
                if *pad_zero && flen > expect.len() as isize {
                    expect.extend((expect.len()..flen as usize).map(|_| 0u8));
                } else if flen != UNSPECIFIED_LENGTH {
                    expect.truncate(flen as usize);
                }

                let log = format!(
                    "func: {:?}, input: {}, expect: {:?}, flen: {}, \
                     charset: {}, field_type: {}, collation: {}, output: {:?}",
                    func_name, debug_str, &expect, flen, charset, tp, collation, &r
                );
                check_result(Some(&expect), &r, log.as_str());
                check_warning(&ctx, *err_code, log.as_str());
            }
        }
    }

    #[test]
    fn test_int_as_string() {
        test_none_with_ctx_and_extra(cast_any_as_string::<Int>);

        let cs: Vec<(i64, Vec<u8>, String)> = vec![
            (
                i64::MAX,
                i64::MAX.to_string().into_bytes(),
                i64::MAX.to_string(),
            ),
            (
                i64::MIN,
                i64::MIN.to_string().into_bytes(),
                i64::MIN.to_string(),
            ),
        ];
        test_as_string_helper(cs, cast_any_as_string::<Int>, "cast_any_as_string::<Int>");
    }

    #[test]
    fn test_uint_as_string() {
        test_none_with_ctx_and_extra(cast_uint_as_string);

        let cs: Vec<(u64, Vec<u8>, String)> = vec![
            (
                i64::MAX as u64,
                (i64::MAX as u64).to_string().into_bytes(),
                (i64::MAX as u64).to_string(),
            ),
            (
                i64::MIN as u64,
                (i64::MIN as u64).to_string().into_bytes(),
                (i64::MIN as u64).to_string(),
            ),
            (
                u64::MAX,
                u64::MAX.to_string().into_bytes(),
                u64::MAX.to_string(),
            ),
            (0u64, 0u64.to_string().into_bytes(), 0u64.to_string()),
        ];
        test_as_string_helper(
            cs,
            |ctx, extra, val| {
                let val = val.map(|x| x as i64);
                cast_uint_as_string(ctx, extra, &val)
            },
            "cast_uint_as_string",
        );
    }

    #[test]
    fn test_float_real_as_string() {
        test_none_with_ctx_and_extra(cast_float_real_as_string);

        let cs: Vec<(f32, Vec<u8>, String)> = vec![
            (
                f32::MAX,
                f32::MAX.to_string().into_bytes(),
                f32::MAX.to_string(),
            ),
            (1.0f32, 1.0f32.to_string().into_bytes(), 1.0f32.to_string()),
            (
                1.1113f32,
                1.1113f32.to_string().into_bytes(),
                1.1113f32.to_string(),
            ),
            (0.1f32, 0.1f32.to_string().into_bytes(), 0.1f32.to_string()),
        ];

        test_as_string_helper(
            cs,
            |ctx, extra, val| {
                cast_float_real_as_string(
                    ctx,
                    extra,
                    &val.map(|x| Real::new(f64::from(x)).unwrap()),
                )
            },
            "cast_float_real_as_string",
        );
    }

    #[test]
    fn test_double_real_as_string() {
        test_none_with_ctx_and_extra(cast_any_as_string::<Real>);

        let cs: Vec<(f64, Vec<u8>, String)> = vec![
            (
                f64::from(f32::MAX),
                (f64::from(f32::MAX)).to_string().into_bytes(),
                f64::from(f32::MAX).to_string(),
            ),
            (
                f64::from(f32::MIN),
                (f64::from(f32::MIN)).to_string().into_bytes(),
                f64::from(f32::MIN).to_string(),
            ),
            (
                f64::MIN,
                f64::MIN.to_string().into_bytes(),
                f64::MIN.to_string(),
            ),
            (
                f64::MAX,
                f64::MAX.to_string().into_bytes(),
                f64::MAX.to_string(),
            ),
            (1.0f64, 1.0f64.to_string().into_bytes(), 1.0f64.to_string()),
            (
                1.1113f64,
                1.1113f64.to_string().into_bytes(),
                1.1113f64.to_string(),
            ),
            (0.1f64, 0.1f64.to_string().into_bytes(), 0.1f64.to_string()),
        ];

        test_as_string_helper(
            cs,
            |ctx, extra, val| {
                cast_any_as_string::<Real>(ctx, extra, &val.map(|x| Real::new(x).unwrap()))
            },
            "cast_any_as_string::<Real>",
        );
    }

    #[test]
    fn test_string_as_string() {
        test_none_with_ctx_and_extra(cast_string_as_string);

        let cs: Vec<(Vec<u8>, Vec<u8>, String)> = vec![
            (
                Vec::from(b"".as_ref()),
                Vec::from(b"".as_ref()),
                String::from("<empty-str>"),
            ),
            (
                (0..1024).map(|_| b'0').collect::<Vec<u8>>(),
                (0..1024).map(|_| b'0').collect::<Vec<u8>>(),
                String::from("1024 zeros('0')"),
            ),
        ];

        test_as_string_helper(cs, cast_string_as_string, "cast_string_as_string");
    }

    #[test]
    fn test_decimal_as_string() {
        test_none_with_ctx_and_extra(cast_any_as_string::<Decimal>);

        let cs: Vec<(Decimal, Vec<u8>, String)> = vec![
            (
                Decimal::from(i64::MAX),
                i64::MAX.to_string().into_bytes(),
                i64::MAX.to_string(),
            ),
            (
                Decimal::from(i64::MIN),
                i64::MIN.to_string().into_bytes(),
                i64::MIN.to_string(),
            ),
            (
                Decimal::from(u64::MAX),
                u64::MAX.to_string().into_bytes(),
                u64::MAX.to_string(),
            ),
            (
                Decimal::from_f64(0.0).unwrap(),
                0.0.to_string().into_bytes(),
                0.0.to_string(),
            ),
            (
                Decimal::from_f64(i64::MAX as f64).unwrap(),
                (i64::MAX as f64).to_string().into_bytes(),
                (i64::MAX as f64).to_string(),
            ),
            (
                Decimal::from_f64(i64::MIN as f64).unwrap(),
                (i64::MIN as f64).to_string().into_bytes(),
                (i64::MIN as f64).to_string(),
            ),
            (
                Decimal::from_f64(u64::MAX as f64).unwrap(),
                (u64::MAX as f64).to_string().into_bytes(),
                (u64::MAX as f64).to_string(),
            ),
            (
                Decimal::from_bytes(b"999999999999999999999999")
                    .unwrap()
                    .unwrap(),
                Vec::from(b"999999999999999999999999".as_ref()),
                String::from("999999999999999999999999"),
            ),
        ];

        test_as_string_helper(
            cs,
            cast_any_as_string::<Decimal>,
            "cast_any_as_string::<Decimal>",
        );
    }

    #[test]
    fn test_time_as_string() {
        test_none_with_ctx_and_extra(cast_any_as_string::<Time>);

        let mut ctx = EvalContext::default();
        // TODO: add more test case
        let cs: Vec<(Time, Vec<u8>, String)> = vec![
            (
                Time::parse_datetime(&mut ctx, "2000-01-01T12:13:14", 0, true).unwrap(),
                "2000-01-01 12:13:14".to_string().into_bytes(),
                "2000-01-01 12:13:14".to_string(),
            ),
            (
                Time::parse_datetime(&mut ctx, "2000-01-01T12:13:14.6666", 0, true).unwrap(),
                "2000-01-01 12:13:15".to_string().into_bytes(),
                "2000-01-01 12:13:15".to_string(),
            ),
            (
                Time::parse_datetime(&mut ctx, "2000-01-01T12:13:14.6666", 3, true).unwrap(),
                "2000-01-01 12:13:14.667".to_string().into_bytes(),
                "2000-01-01 12:13:14.667".to_string(),
            ),
            (
                Time::parse_datetime(&mut ctx, "2000-01-01T12:13:14.6666", 4, true).unwrap(),
                "2000-01-01 12:13:14.6666".to_string().into_bytes(),
                "2000-01-01 12:13:14.6666".to_string(),
            ),
            (
                Time::parse_datetime(&mut ctx, "2000-01-01T12:13:14.6666", 6, true).unwrap(),
                "2000-01-01 12:13:14.666600".to_string().into_bytes(),
                "2000-01-01 12:13:14.666600".to_string(),
            ),
        ];
        test_as_string_helper(cs, cast_any_as_string::<Time>, "cast_any_as_string::<Time>");
    }

    #[test]
    fn test_duration_as_string() {
        test_none_with_ctx_and_extra(cast_any_as_string::<Duration>);

        let cs = vec![
            (
                Duration::parse(b"17:51:04.78", 2).unwrap(),
                "17:51:04.78".to_string().into_bytes(),
                "17:51:04.78".to_string(),
            ),
            (
                Duration::parse(b"-17:51:04.78", 2).unwrap(),
                "-17:51:04.78".to_string().into_bytes(),
                "-17:51:04.78".to_string(),
            ),
            (
                Duration::parse(b"17:51:04.78", 0).unwrap(),
                "17:51:05".to_string().into_bytes(),
                "17:51:05".to_string(),
            ),
            (
                Duration::parse(b"-17:51:04.78", 0).unwrap(),
                "-17:51:05".to_string().into_bytes(),
                "-17:51:05".to_string(),
            ),
        ];
        test_as_string_helper(
            cs,
            cast_any_as_string::<Duration>,
            "cast_any_as_string::<Duration>",
        );
    }

    #[test]
    fn test_json_as_string() {
        test_none_with_ctx(cast_any_as_any::<Json, Bytes>);

        // FIXME: this case is not exactly same as TiDB's,
        //  such as(left is TiKV, right is TiDB)
        //  f64::MIN =>        "1.7976931348623157e308",  "1.7976931348623157e+308",
        //  f64::MAX =>        "-1.7976931348623157e308", "-1.7976931348623157e+308",
        //  f32::MIN as f64 => "3.4028234663852886e38",   "3.4028234663852886e+38",
        //  f32::MAX as f64 => "-3.4028234663852886e38",  "-3.4028234663852886e+38",
        //  i64::MIN as f64 => "-9.223372036854776e18", "-9223372036854776000",
        //  i64::MAX as f64 => "9.223372036854776e18",  "9223372036854776000",
        //  u64::MAX as f64 => "1.8446744073709552e19", "18446744073709552000",
        let cs = vec![
            (Json::Object(BTreeMap::default()), "{}".to_string()),
            (Json::Array(vec![]), "[]".to_string()),
            (Json::I64(10), "10".to_string()),
            (Json::I64(i64::MAX), i64::MAX.to_string()),
            (Json::I64(i64::MIN), i64::MIN.to_string()),
            (Json::U64(0), "0".to_string()),
            (Json::U64(u64::MAX), u64::MAX.to_string()),
            (Json::Double(f64::MIN), format!("{:e}", f64::MIN)),
            (Json::Double(f64::MAX), format!("{:e}", f64::MAX)),
            (
                Json::Double(f64::from(f32::MIN)),
                format!("{:e}", f64::from(f32::MIN)),
            ),
            (
                Json::Double(f64::from(f32::MAX)),
                format!("{:e}", f64::from(f32::MAX)),
            ),
            (
                Json::Double(i64::MIN as f64),
                format!("{:e}", i64::MIN as f64),
            ),
            (
                Json::Double(i64::MAX as f64),
                format!("{:e}", i64::MAX as f64),
            ),
            (
                Json::Double(u64::MAX as f64),
                format!("{:e}", u64::MAX as f64),
            ),
            (Json::Double(10.5), "10.5".to_string()),
            (Json::Double(10.4), "10.4".to_string()),
            (Json::Double(-10.4), "-10.4".to_string()),
            (Json::Double(-10.5), "-10.5".to_string()),
            (Json::String(String::from("10.0")), r#""10.0""#.to_string()),
            (Json::Boolean(true), "true".to_string()),
            (Json::Boolean(false), "false".to_string()),
            (Json::None, "null".to_string()),
        ];

        for (input, expect) in cs {
            let mut ctx = EvalContext::default();
            let r = cast_any_as_any::<Json, Bytes>(&mut ctx, &Some(input.clone()));
            let r = r.map(|x| x.map(|x| unsafe { String::from_utf8_unchecked(x) }));
            let log = make_log(&input, &expect, &r);
            check_result(Some(&expect), &r, log.as_str());
        }
    }

    /// base_cs
    ///   - (cast_func_input, in_union, is_res_unsigned, base_result)
    ///   - the base_result is the result **should** produce by
    /// the logic of cast func above `produce_dec_with_specified_tp`
    fn test_as_decimal_helper<T: Clone, FnCast, FnToStr>(
        base_cs: Vec<(T, bool, bool, Decimal)>,
        cast_func: FnCast,
        input_as_debug_str_func: FnToStr,
        func_name: &str,
    ) where
        FnCast: Fn(&mut EvalContext, &RpnFnCallExtra, &Option<T>) -> Result<Option<Decimal>>,
        FnToStr: Fn(&T) -> String,
    {
        #[derive(Clone, Copy, Debug)]
        #[allow(clippy::enum_variant_names)]
        enum Cond {
            TargetIntPartLenLessThanOriginIntPartLen,
            TargetDecimalBiggerThanOriginDecimal,
            TargetDecimalLessThanOriginDecimal,
        }

        #[derive(Clone, Copy, Debug)]
        enum Sign {
            Positive,
            Negative,
        }

        #[derive(Clone, Copy, Debug)]
        enum ResType {
            Zero,
            Same,
            TruncateToMax,
            TruncateToMin,
            Round,
        }

        let cs = vec![
            // (
            // origin, origin_flen, origin_decimal, res_flen, res_decimal, is_unsigned,
            // expect, warning_err_code,
            // (InInsertStmt || InUpdateStmt || InDeleteStmt), overflow_as_warning, truncate_as_warning
            // )
            //
            // The origin_flen, origin_decimal here is
            // to let the programmer clearly know what the flen and decimal of the decimal is.

            // res_flen and res_decimal isn't UNSPECIFIED_LENGTH
            // origin not zero, but res's int part len < origin's int part
            (
                Cond::TargetIntPartLenLessThanOriginIntPartLen,
                Sign::Positive,
                false,
                ResType::TruncateToMax,
                Some(ERR_DATA_OUT_OF_RANGE),
                false,
                true,
                false,
            ),
            (
                Cond::TargetIntPartLenLessThanOriginIntPartLen,
                Sign::Negative,
                false,
                ResType::TruncateToMin,
                Some(ERR_DATA_OUT_OF_RANGE),
                false,
                true,
                false,
            ),
            // origin_decimal < res_decimal
            (
                Cond::TargetDecimalBiggerThanOriginDecimal,
                Sign::Positive,
                false,
                ResType::Same,
                None,
                false,
                false,
                false,
            ),
            (
                Cond::TargetDecimalBiggerThanOriginDecimal,
                Sign::Positive,
                false,
                ResType::Same,
                None,
                true,
                false,
                false,
            ),
            (
                Cond::TargetDecimalBiggerThanOriginDecimal,
                Sign::Negative,
                false,
                ResType::Same,
                None,
                false,
                false,
                false,
            ),
            (
                Cond::TargetDecimalBiggerThanOriginDecimal,
                Sign::Positive,
                false,
                ResType::Same,
                None,
                true,
                false,
                false,
            ),
            (
                Cond::TargetDecimalBiggerThanOriginDecimal,
                Sign::Positive,
                true,
                ResType::Same,
                None,
                false,
                false,
                false,
            ),
            (
                Cond::TargetDecimalBiggerThanOriginDecimal,
                Sign::Positive,
                true,
                ResType::Same,
                None,
                true,
                false,
                false,
            ),
            (
                Cond::TargetDecimalBiggerThanOriginDecimal,
                Sign::Negative,
                true,
                ResType::Zero,
                None,
                false,
                false,
                false,
            ),
            (
                Cond::TargetDecimalBiggerThanOriginDecimal,
                Sign::Negative,
                true,
                ResType::Zero,
                None,
                true,
                false,
                false,
            ),
            // origin_decimal > res_decimal
            (
                Cond::TargetDecimalLessThanOriginDecimal,
                Sign::Positive,
                false,
                ResType::Round,
                Some(WARN_DATA_TRUNCATED),
                false,
                false,
                true,
            ),
            (
                Cond::TargetDecimalLessThanOriginDecimal,
                Sign::Positive,
                false,
                ResType::Round,
                Some(WARN_DATA_TRUNCATED),
                true,
                false,
                false,
            ),
            (
                Cond::TargetDecimalLessThanOriginDecimal,
                Sign::Negative,
                false,
                ResType::Round,
                Some(WARN_DATA_TRUNCATED),
                false,
                false,
                true,
            ),
            (
                Cond::TargetDecimalLessThanOriginDecimal,
                Sign::Negative,
                false,
                ResType::Round,
                Some(WARN_DATA_TRUNCATED),
                true,
                false,
                true,
            ),
            (
                Cond::TargetDecimalLessThanOriginDecimal,
                Sign::Positive,
                true,
                ResType::Round,
                Some(WARN_DATA_TRUNCATED),
                false,
                false,
                true,
            ),
            (
                Cond::TargetDecimalLessThanOriginDecimal,
                Sign::Positive,
                true,
                ResType::Round,
                Some(WARN_DATA_TRUNCATED),
                true,
                false,
                false,
            ),
            (
                Cond::TargetDecimalLessThanOriginDecimal,
                Sign::Negative,
                true,
                ResType::Zero,
                Some(WARN_DATA_TRUNCATED),
                false,
                false,
                true,
            ),
            (
                Cond::TargetDecimalLessThanOriginDecimal,
                Sign::Negative,
                true,
                ResType::Zero,
                Some(WARN_DATA_TRUNCATED),
                true,
                false,
                false,
            ),
            // TODO: add test case for Decimal::round failure
        ];

        for (input, in_union, is_res_unsigned, base_res) in base_cs {
            for (
                cond,
                sign,
                is_unsigned,
                res_type,
                mut warning_err_code,
                in_dml,
                mut overflow_as_warning,
                mut truncate_as_warning,
            ) in cs.clone()
            {
                let (origin_flen, origin_decimal) = base_res.prec_and_frac();

                // some test case in `cs` is just for unsigned result or signed result,
                // some is just for negative/positive base_res
                //
                // in the test case above, we have negative and positive for every test case,
                // so if the sign is different from base_res's sign, we can skip it.
                if is_res_unsigned != is_unsigned {
                    continue;
                }
                let base_res = match sign {
                    Sign::Positive => {
                        if base_res.is_negative() {
                            continue;
                        } else {
                            base_res.clone()
                        }
                    }
                    Sign::Negative => {
                        if base_res.is_negative() {
                            base_res.clone()
                        } else {
                            continue;
                        }
                    }
                };

                let (res_flen, res_decimal) = match cond {
                    Cond::TargetIntPartLenLessThanOriginIntPartLen => {
                        if origin_flen - origin_decimal == 0 || origin_flen <= 1 {
                            continue;
                        }
                        (origin_flen - 1, origin_decimal)
                    }
                    Cond::TargetDecimalBiggerThanOriginDecimal => {
                        (origin_flen + 1, origin_decimal + 1)
                    }
                    Cond::TargetDecimalLessThanOriginDecimal => {
                        if origin_decimal == 0 || origin_flen <= 1 {
                            continue;
                        }
                        // TODO: if add test case for Decimal::round failure,
                        //  then should check whether this setting is right.
                        let res = base_res
                            .clone()
                            .round((origin_decimal - 1) as i8, RoundMode::HalfEven);
                        if res.is_zero() {
                            truncate_as_warning = false;
                            overflow_as_warning = false;
                            warning_err_code = None;
                        }

                        (origin_flen - 1, origin_decimal - 1)
                    }
                };
                let expect = match res_type {
                    ResType::Zero => Decimal::zero(),
                    ResType::Same => base_res.clone(),
                    ResType::TruncateToMax => max_decimal(res_flen as u8, res_decimal as u8),
                    ResType::TruncateToMin => {
                        max_or_min_dec(true, res_flen as u8, res_decimal as u8)
                    }
                    ResType::Round => {
                        let r = base_res
                            .clone()
                            .round(res_decimal as i8, RoundMode::HalfEven)
                            .unwrap();
                        if r == base_res {
                            overflow_as_warning = false;
                            truncate_as_warning = false;
                            warning_err_code = None;
                        }
                        r
                    }
                };

                let ctx_in_dml_flag = vec![Flag::IN_INSERT_STMT, Flag::IN_UPDATE_OR_DELETE_STMT];
                for in_dml_flag in ctx_in_dml_flag {
                    let (res_flen, res_decimal) = (res_flen as isize, res_decimal as isize);
                    let rft = make_ret_field_type_4(res_flen, res_decimal, is_unsigned);
                    let ia = make_implicit_args(in_union);
                    let extra = make_extra(&rft, &ia);

                    let mut ctx = make_ctx_about_overflow_truncate_flags(
                        overflow_as_warning,
                        truncate_as_warning,
                        vec![in_dml_flag],
                    );
                    let cast_func_res = cast_func(&mut ctx, &extra, &Some(input.clone()));

                    let mut ctx = make_ctx_about_overflow_truncate_flags(
                        overflow_as_warning,
                        truncate_as_warning,
                        vec![in_dml_flag],
                    );
                    let pd_res = produce_dec_with_specified_tp(&mut ctx, base_res.clone(), &rft);

                    // make log
                    let cast_func_res_log = cast_func_res
                        .as_ref()
                        .map(|x| x.as_ref().map(|x| x.to_string()));
                    let pd_res_log = pd_res.as_ref().map(|x| x.to_string());
                    let log = format!(
                            "test_func_name: {}, \
                         input: {}, base_res: {}, \
                         origin_flen: {}, origin_decimal: {}, \
                         res_flen: {}, res_decimal: {}, \
                         in_union: {}, is_unsigned: {}, in_dml: {}, in_dml_flag: {:?}, \
                         cond: {:?}, sign: {:?}, res_type: {:?}, \
                         overflow_as_warning: {}, truncate_as_warning: {}, expect_warning_err_code: {:?} \
                         expect: {}, expect_from_produce_dec_with_specified_tp(this is just for debug): {:?}, result: {:?}",
                            func_name, input_as_debug_str_func(&input), base_res,
                            origin_flen, origin_decimal,
                            res_flen, res_decimal,
                            in_union, is_unsigned, in_dml, in_dml_flag,
                            cond, sign, res_type,
                            overflow_as_warning, truncate_as_warning, warning_err_code,
                            expect.to_string(), pd_res_log, cast_func_res_log
                        );

                    check_result(Some(&expect), &cast_func_res, log.as_str());
                    check_warning(&ctx, warning_err_code, log.as_str());
                }
            }
        }
    }

    // These test depend on the correctness of
    // Decimal::from(u64), Decimal::from(i64), Decimal::from_f64(), Decimal::from_bytes()
    // Decimal::zero(), Decimal::round, max_or_min_dec, max_decimal
    #[test]
    fn test_unsigned_int_as_signed_or_unsigned_decimal() {
        test_none_with_ctx_and_extra(cast_unsigned_int_as_signed_or_unsigned_decimal);

        let cs = vec![
            (10u64 as i64, false, true, Decimal::from(10)),
            (u64::MAX as i64, false, true, Decimal::from(u64::MAX)),
            (i64::MAX as u64 as i64, false, true, Decimal::from(i64::MAX)),
        ];
        test_as_decimal_helper(
            cs,
            cast_unsigned_int_as_signed_or_unsigned_decimal,
            |x| x.to_string(),
            "cast_unsigned_int_as_signed_or_unsigned_decimal",
        );
    }

    #[test]
    fn test_signed_int_as_unsigned_decimal() {
        test_none_with_ctx_and_extra(cast_signed_int_as_unsigned_decimal);

        let cs = vec![
            // (input, in_union, is_res_unsigned, base_result)

            // negative, in_union
            (-1, true, true, Decimal::zero()),
            (-10, true, true, Decimal::zero()),
            (i64::MIN, true, true, Decimal::zero()),
            // not negative, in_union
            (1, true, true, Decimal::from(1)),
            (10, true, true, Decimal::from(10)),
            (i64::MAX, true, true, Decimal::from(i64::MAX)),
            // negative, not in_union
            // FIXME: fix these case(negative to unsigned decimal, without in_union)
            //  after fix the bug of this situation(negative to unsigned decimal, without in_union)
            (-1, false, true, Decimal::from(-1i64 as u64)),
            (-10, false, true, Decimal::from(-10i64 as u64)),
            (
                i64::MIN + 1,
                false,
                true,
                Decimal::from((i64::MIN + 1) as u64),
            ),
            // not negative, not in_union
            (1, false, true, Decimal::from(1)),
            (10, false, true, Decimal::from(10)),
            (i64::MAX, false, true, Decimal::from(i64::MAX)),
        ];
        test_as_decimal_helper(
            cs,
            cast_signed_int_as_unsigned_decimal,
            |x| x.to_string(),
            "cast_signed_int_as_unsigned_decimal",
        );
    }

    #[test]
    fn test_signed_int_as_signed_decimal() {
        test_none_with_ctx_and_extra(cast_any_as_decimal::<Int>);

        let cs: Vec<(i64, bool, bool, Decimal)> = vec![
            // (input, in_union, is_res_unsigned, base_result)
            (-1, false, false, Decimal::from(-1)),
            (-10, false, false, Decimal::from(-10)),
            (i64::MIN, false, false, Decimal::from(i64::MIN)),
            (1, false, false, Decimal::from(1)),
            (10, false, false, Decimal::from(10)),
            (i64::MAX, false, false, Decimal::from(i64::MAX)),
        ];
        test_as_decimal_helper(
            cs,
            cast_any_as_decimal::<Int>,
            |x| x.to_string(),
            "cast_signed_int_as_signed_decimal",
        );
    }

    #[test]
    fn test_real_as_decimal() {
        test_none_with_ctx_and_extra(cast_real_as_decimal);

        // TODO: add test case that make Decimal::from_f64 return err
        let cs = vec![
            /// (input, in_union, is_res_unsigned, base_result)
            // neg and in_union
            (-10.0, true, false, Decimal::zero()),
            (i64::MIN as f64, true, false, Decimal::zero()),
            (-1.0, true, false, Decimal::zero()),
            (-0.0001, true, false, Decimal::zero()),
            // not neg and in_union
            (10.0, true, false, Decimal::from_f64(10.0).unwrap()),
            (
                i64::MAX as f64,
                true,
                false,
                Decimal::from_f64(i64::MAX as f64).unwrap(),
            ),
            (1.0, true, false, Decimal::from_f64(1.0).unwrap()),
            (0.0001, true, false, Decimal::from_f64(0.0001).unwrap()),
            // neg and not in_union
            (-10.0, false, false, Decimal::from_f64(-10.0).unwrap()),
            (
                i64::MIN as f64,
                false,
                false,
                Decimal::from_f64(i64::MIN as f64).unwrap(),
            ),
            (-1.0, false, false, Decimal::from_f64(-1.0).unwrap()),
            (-0.0001, false, false, Decimal::from_f64(-0.0001).unwrap()),
            // not neg and not in_union
            (10.0, false, false, Decimal::from_f64(10.0).unwrap()),
            (
                i64::MAX as f64,
                false,
                false,
                Decimal::from_f64(i64::MAX as f64).unwrap(),
            ),
            (1.0, false, false, Decimal::from_f64(1.0).unwrap()),
            (0.0001, false, false, Decimal::from_f64(0.0001).unwrap()),
        ];
        test_as_decimal_helper(
            cs,
            |ctx, extra, val| {
                let val = val.map(|x| Real::new(x).unwrap());
                cast_real_as_decimal(ctx, extra, &val)
            },
            |x| x.to_string(),
            "cast_real_as_decimal",
        );
    }

    #[test]
    fn test_string_as_signed_decimal() {
        test_none_with_ctx_and_extra(cast_any_as_decimal::<Bytes>);

        // TODO: add test case that make Decimal::from_bytes return err.
        let cs = vec![
            // (input, in_union, is_res_unsigned, base_result)
            // neg and in_union
            ("-10", true, false, Decimal::from(-10)),
            ("-1", true, false, Decimal::from(-1)),
            (
                "-0.001",
                true,
                false,
                Decimal::from_bytes(b"-0.001").unwrap().unwrap(),
            ),
            (
                "-9223372036854775807",
                true,
                false,
                Decimal::from(-9223372036854775807i64),
            ),
            (
                "-9223372036854775808",
                true,
                false,
                Decimal::from(-9223372036854775808i64),
            ),
            (
                "-9223372036854775808.001",
                true,
                false,
                Decimal::from_bytes(b"-9223372036854775808.001")
                    .unwrap()
                    .unwrap(),
            ),
            (
                "-9223372036854775808.002",
                true,
                false,
                Decimal::from_bytes(b"-9223372036854775808.002")
                    .unwrap()
                    .unwrap(),
            ),
            (
                "-18446744073709551615",
                true,
                false,
                Decimal::from_bytes(b"-18446744073709551615")
                    .unwrap()
                    .unwrap(),
            ),
            (
                "-18446744073709551615.001",
                true,
                false,
                Decimal::from_bytes(b"-18446744073709551615.001")
                    .unwrap()
                    .unwrap(),
            ),
            (
                "-18446744073709551615.11",
                true,
                false,
                Decimal::from_bytes(b"-18446744073709551615.11")
                    .unwrap()
                    .unwrap(),
            ),
            // not neg and in_union
            ("10", true, false, Decimal::from(10)),
            ("1", true, false, Decimal::from(1)),
            ("0.001", true, false, Decimal::from_f64(0.001).unwrap()),
            (
                "9223372036854775807",
                true,
                false,
                Decimal::from(9223372036854775807u64),
            ),
            (
                "9223372036854775808",
                true,
                false,
                Decimal::from(9223372036854775808u64),
            ),
            (
                "9223372036854775808.001",
                true,
                false,
                Decimal::from_bytes(b"9223372036854775808.001")
                    .unwrap()
                    .unwrap(),
            ),
            (
                "9223372036854775808.002",
                true,
                false,
                Decimal::from_bytes(b"9223372036854775808.002")
                    .unwrap()
                    .unwrap(),
            ),
            (
                "18446744073709551615",
                true,
                false,
                Decimal::from(18446744073709551615u64),
            ),
            (
                "18446744073709551615.001",
                true,
                false,
                Decimal::from_bytes(b"18446744073709551615.001")
                    .unwrap()
                    .unwrap(),
            ),
            (
                "18446744073709551615.11",
                true,
                false,
                Decimal::from_bytes(b"18446744073709551615.11")
                    .unwrap()
                    .unwrap(),
            ),
            // neg and not in_union
            ("-10", false, false, Decimal::from(-10)),
            ("-1", false, false, Decimal::from(-1)),
            ("-0.001", false, false, Decimal::from_f64(-0.001).unwrap()),
            (
                "-9223372036854775807",
                false,
                true,
                Decimal::from(-9223372036854775807i64),
            ),
            (
                "-9223372036854775808",
                false,
                true,
                Decimal::from(-9223372036854775808i64),
            ),
            (
                "-9223372036854775808.001",
                false,
                true,
                Decimal::from_bytes(b"-9223372036854775808.001")
                    .unwrap()
                    .unwrap(),
            ),
            (
                "-9223372036854775808.002",
                false,
                true,
                Decimal::from_bytes(b"-9223372036854775808.002")
                    .unwrap()
                    .unwrap(),
            ),
            (
                "-18446744073709551615",
                false,
                true,
                Decimal::from_bytes(b"-18446744073709551615")
                    .unwrap()
                    .unwrap(),
            ),
            (
                "-18446744073709551615.001",
                false,
                true,
                Decimal::from_bytes(b"-18446744073709551615.001")
                    .unwrap()
                    .unwrap(),
            ),
            (
                "-18446744073709551615.11",
                false,
                true,
                Decimal::from_bytes(b"-18446744073709551615.11")
                    .unwrap()
                    .unwrap(),
            ),
            // not neg and not in_union
            ("10", false, false, Decimal::from(10)),
            ("1", false, false, Decimal::from(1)),
            ("0.001", false, false, Decimal::from_f64(0.001).unwrap()),
            (
                "9223372036854775807",
                false,
                true,
                Decimal::from(9223372036854775807u64),
            ),
            (
                "9223372036854775808",
                false,
                true,
                Decimal::from(9223372036854775808u64),
            ),
            (
                "9223372036854775808.001",
                false,
                true,
                Decimal::from_bytes(b"9223372036854775808.001")
                    .unwrap()
                    .unwrap(),
            ),
            (
                "9223372036854775808.002",
                false,
                true,
                Decimal::from_bytes(b"9223372036854775808.002")
                    .unwrap()
                    .unwrap(),
            ),
            (
                "18446744073709551615",
                false,
                true,
                Decimal::from(18446744073709551615u64),
            ),
            (
                "18446744073709551615.001",
                false,
                true,
                Decimal::from_bytes(b"18446744073709551615.001")
                    .unwrap()
                    .unwrap(),
            ),
            (
                "18446744073709551615.11",
                false,
                true,
                Decimal::from_bytes(b"18446744073709551615.11")
                    .unwrap()
                    .unwrap(),
            ),
        ];

        test_as_decimal_helper(
            cs,
            |ctx, extra, val| {
                let val = val.map(|x| x.as_bytes().to_vec());
                cast_any_as_decimal::<Bytes>(ctx, extra, &val)
            },
            |x| x.to_string(),
            "cast_string_as_signed_decimal",
        )
    }

    #[test]
    fn test_string_as_unsigned_decimal() {
        test_none_with_ctx_and_extra(cast_string_as_unsigned_decimal);

        let cs = vec![
            // (input, in_union, is_res_unsigned, base_result)
            // neg and in_union
            ("-10", true, true, Decimal::zero()),
            ("-1", true, true, Decimal::zero()),
            ("-0.001", true, true, Decimal::zero()),
            ("-9223372036854775807", true, true, Decimal::zero()),
            ("-9223372036854775808", true, true, Decimal::zero()),
            ("-9223372036854775808.001", true, true, Decimal::zero()),
            ("-9223372036854775808.002", true, true, Decimal::zero()),
            ("-18446744073709551615", true, true, Decimal::zero()),
            ("-18446744073709551615.001", true, true, Decimal::zero()),
            ("-18446744073709551615.11", true, true, Decimal::zero()),
            // not neg and in_union
            ("10", true, true, Decimal::from(10)),
            ("1", true, true, Decimal::from(1)),
            ("0.001", true, true, Decimal::from_f64(0.001).unwrap()),
            (
                "9223372036854775807",
                true,
                true,
                Decimal::from(9223372036854775807u64),
            ),
            (
                "9223372036854775808",
                true,
                true,
                Decimal::from(9223372036854775808u64),
            ),
            (
                "9223372036854775808.001",
                true,
                true,
                Decimal::from_bytes(b"9223372036854775808.001")
                    .unwrap()
                    .unwrap(),
            ),
            (
                "9223372036854775808.002",
                true,
                true,
                Decimal::from_bytes(b"9223372036854775808.002")
                    .unwrap()
                    .unwrap(),
            ),
            (
                "18446744073709551615",
                true,
                true,
                Decimal::from(18446744073709551615u64),
            ),
            (
                "18446744073709551615.001",
                true,
                true,
                Decimal::from_bytes(b"18446744073709551615.001")
                    .unwrap()
                    .unwrap(),
            ),
            (
                "18446744073709551615.11",
                true,
                true,
                Decimal::from_bytes(b"18446744073709551615.11")
                    .unwrap()
                    .unwrap(),
            ),
            // neg and not in_union
            ("-10", false, true, Decimal::from(-10)),
            ("-1", false, true, Decimal::from(-1)),
            ("-0.001", false, true, Decimal::from_f64(-0.001).unwrap()),
            (
                "-9223372036854775807",
                false,
                true,
                Decimal::from(-9223372036854775807i64),
            ),
            (
                "-9223372036854775808",
                false,
                true,
                Decimal::from(-9223372036854775808i64),
            ),
            (
                "-9223372036854775808.001",
                false,
                true,
                Decimal::from_bytes(b"-9223372036854775808.001")
                    .unwrap()
                    .unwrap(),
            ),
            (
                "-9223372036854775808.002",
                false,
                true,
                Decimal::from_bytes(b"-9223372036854775808.002")
                    .unwrap()
                    .unwrap(),
            ),
            (
                "-18446744073709551615",
                false,
                true,
                Decimal::from_bytes(b"-18446744073709551615")
                    .unwrap()
                    .unwrap(),
            ),
            (
                "-18446744073709551615.001",
                false,
                true,
                Decimal::from_bytes(b"-18446744073709551615.001")
                    .unwrap()
                    .unwrap(),
            ),
            (
                "-18446744073709551615.11",
                false,
                true,
                Decimal::from_bytes(b"-18446744073709551615.11")
                    .unwrap()
                    .unwrap(),
            ),
            // not neg and not in_union
            ("10", false, true, Decimal::from(10)),
            ("1", false, true, Decimal::from(1)),
            ("0.001", false, true, Decimal::from_f64(0.001).unwrap()),
            (
                "9223372036854775807",
                false,
                true,
                Decimal::from(9223372036854775807u64),
            ),
            (
                "9223372036854775808",
                false,
                true,
                Decimal::from(9223372036854775808u64),
            ),
            (
                "9223372036854775808.001",
                false,
                true,
                Decimal::from_bytes(b"9223372036854775808.001")
                    .unwrap()
                    .unwrap(),
            ),
            (
                "9223372036854775808.002",
                false,
                true,
                Decimal::from_bytes(b"9223372036854775808.002")
                    .unwrap()
                    .unwrap(),
            ),
            (
                "18446744073709551615",
                false,
                true,
                Decimal::from(18446744073709551615u64),
            ),
            (
                "18446744073709551615.001",
                false,
                true,
                Decimal::from_bytes(b"18446744073709551615.001")
                    .unwrap()
                    .unwrap(),
            ),
            (
                "18446744073709551615.11",
                false,
                true,
                Decimal::from_bytes(b"18446744073709551615.11")
                    .unwrap()
                    .unwrap(),
            ),
        ];

        test_as_decimal_helper(
            cs,
            |ctx, extra, val| {
                let val = val.map(|x| x.as_bytes().to_vec());
                cast_string_as_unsigned_decimal(ctx, extra, &val)
            },
            |x| x.to_string(),
            "cast_string_as_unsigned_decimal",
        );
    }

    #[test]
    fn test_decimal_as_signed_decimal() {
        test_none_with_ctx_and_extra(cast_decimal_as_signed_decimal);

        // in_union and result is unsigned
        let cs = vec![
            // (input, in_union, is_res_unsigned, base_result)

            // in_union
            (Decimal::zero(), true, false, Decimal::zero()),
            (
                Decimal::from_f64(-10f64).unwrap(),
                true,
                false,
                Decimal::from_f64(-10f64).unwrap(),
            ),
            (
                Decimal::from(i64::MIN),
                true,
                false,
                Decimal::from(i64::MIN),
            ),
            (
                Decimal::from(i64::MAX),
                true,
                false,
                Decimal::from(i64::MAX),
            ),
            (
                Decimal::from(u64::MAX),
                true,
                false,
                Decimal::from(u64::MAX),
            ),
            // not in_union
            (Decimal::zero(), false, false, Decimal::zero()),
            (
                Decimal::from_f64(-10f64).unwrap(),
                false,
                false,
                Decimal::from_f64(-10f64).unwrap(),
            ),
            (
                Decimal::from(i64::MIN),
                false,
                false,
                Decimal::from(i64::MIN),
            ),
            (
                Decimal::from(i64::MAX),
                false,
                false,
                Decimal::from(i64::MAX),
            ),
            (
                Decimal::from(u64::MAX),
                false,
                false,
                Decimal::from(u64::MAX),
            ),
        ];

        test_as_decimal_helper(
            cs,
            cast_decimal_as_signed_decimal,
            |x| x.to_string(),
            "cast_decimal_as_signed_decimal",
        );
    }

    #[test]
    fn test_decimal_as_unsigned_decimal() {
        test_none_with_ctx_and_extra(cast_decimal_as_unsigned_decimal);

        // in_union and result is unsigned
        let cs = vec![
            // (input, in_union, is_res_unsigned, base_result)

            // neg and in_union
            (
                Decimal::from_f64(-10f64).unwrap(),
                true,
                true,
                Decimal::zero(),
            ),
            (Decimal::from(i64::MIN), true, true, Decimal::zero()),
            // not neg and in_union
            (Decimal::zero(), true, true, Decimal::zero()),
            (
                Decimal::from_f64(10f64).unwrap(),
                true,
                true,
                Decimal::from_f64(10f64).unwrap(),
            ),
            (Decimal::from(i64::MAX), true, true, Decimal::from(i64::MAX)),
            (Decimal::from(u64::MAX), true, true, Decimal::from(u64::MAX)),
            // neg and not in_union
            (
                Decimal::from_f64(-10f64).unwrap(),
                false,
                true,
                Decimal::from_f64(-10f64).unwrap(),
            ),
            (
                Decimal::from(i64::MIN),
                false,
                true,
                Decimal::from(i64::MIN),
            ),
            // not neg and not in_union
            (Decimal::zero(), true, true, Decimal::zero()),
            (
                Decimal::from_f64(10f64).unwrap(),
                true,
                true,
                Decimal::from_f64(10f64).unwrap(),
            ),
            (Decimal::from(i64::MAX), true, true, Decimal::from(i64::MAX)),
            (Decimal::from(u64::MAX), true, true, Decimal::from(u64::MAX)),
        ];

        test_as_decimal_helper(
            cs,
            cast_decimal_as_unsigned_decimal,
            |x| x.to_string(),
            "cast_decimal_as_unsigned_decimal",
        );
    }

    #[test]
    fn test_time_as_decimal() {
        test_none_with_ctx_and_extra(cast_any_as_decimal::<Time>);

        // TODO: add more test case
        let cs: Vec<(Time, bool, bool, Decimal)> = vec![
            // (cast_func_input, in_union, is_res_unsigned, base_result)
            (
                Time::parse_utc_datetime("2000-01-01T12:13:14", 0).unwrap(),
                false,
                false,
                Decimal::from_bytes(b"20000101121314").unwrap().unwrap(),
            ),
            (
                Time::parse_utc_datetime("2000-01-01T12:13:14.6666", 0).unwrap(),
                false,
                false,
                Decimal::from_bytes(b"20000101121315").unwrap().unwrap(),
            ),
        ];
        test_as_decimal_helper(
            cs,
            cast_any_as_decimal::<Time>,
            |x| x.to_string(),
            "cast_time_as_decimal",
        )
    }

    #[test]
    fn test_duration_as_decimal() {
        test_none_with_ctx_and_extra(cast_any_as_decimal::<Duration>);

        // TODO: add more test case
        let cs: Vec<(Duration, bool, bool, Decimal)> = vec![
            // (input, in_union, is_res_unsigned, base_result)
            (
                Duration::parse(b"17:51:04.78", 2).unwrap(),
                false,
                false,
                Decimal::from_f64(175104.78).unwrap(),
            ),
            (
                Duration::parse(b"-17:51:04.78", 2).unwrap(),
                false,
                false,
                Decimal::from_f64(-175104.78).unwrap(),
            ),
            (
                Duration::parse(b"17:51:04.78", 0).unwrap(),
                false,
                false,
                Decimal::from(175105),
            ),
            (
                Duration::parse(b"-17:51:04.78", 0).unwrap(),
                false,
                false,
                Decimal::from(-175105),
            ),
        ];
        test_as_decimal_helper(
            cs,
            cast_any_as_decimal::<Duration>,
            |x| x.to_string(),
            "cast_duration_as_int",
        )
    }

    #[test]
    fn test_json_as_decimal() {
        test_none_with_ctx_and_extra(cast_any_as_decimal::<Json>);

        // TODO: add test case that make Decimal::from_str failed
        let cs: Vec<(Json, bool, bool, Decimal)> = vec![
            // (cast_func_input, in_union, is_res_unsigned, base_result)
            (
                Json::Object(BTreeMap::default()),
                false,
                false,
                Decimal::zero(),
            ),
            (Json::Array(vec![]), false, false, Decimal::zero()),
            (
                Json::I64(10),
                false,
                false,
                Decimal::from_f64(10f64).unwrap(),
            ),
            (
                Json::I64(i64::MAX),
                false,
                false,
                Decimal::from_f64(i64::MAX as f64).unwrap(),
            ),
            (
                Json::I64(i64::MIN),
                false,
                false,
                Decimal::from_f64(i64::MIN as f64).unwrap(),
            ),
            (Json::U64(0), false, false, Decimal::zero()),
            (
                Json::U64(i64::MAX as u64),
                false,
                false,
                Decimal::from_f64(i64::MAX as f64).unwrap(),
            ),
            (
                Json::U64(u64::MAX),
                false,
                false,
                Decimal::from_f64(u64::MAX as f64).unwrap(),
            ),
            (
                Json::Double(i64::MAX as f64),
                false,
                false,
                Decimal::from_f64(i64::MAX as f64).unwrap(),
            ),
            (
                Json::Double(i64::MIN as f64),
                false,
                false,
                Decimal::from_f64(i64::MIN as f64).unwrap(),
            ),
            (
                Json::Double(u64::MAX as f64),
                false,
                false,
                Decimal::from_f64(u64::MAX as f64).unwrap(),
            ),
            (
                Json::String("10.0".to_string()),
                false,
                false,
                Decimal::from_bytes(b"10.0").unwrap().unwrap(),
            ),
            (
                Json::String("-10.0".to_string()),
                false,
                false,
                Decimal::from_bytes(b"-10.0").unwrap().unwrap(),
            ),
            (
                Json::String("9999999999999999999".to_string()),
                false,
                false,
                Decimal::from_bytes(b"9999999999999999999")
                    .unwrap()
                    .unwrap(),
            ),
            (
                Json::String("-9999999999999999999".to_string()),
                false,
                false,
                Decimal::from_bytes(b"-9999999999999999999")
                    .unwrap()
                    .unwrap(),
            ),
            (
                Json::Boolean(true),
                false,
                false,
                Decimal::from_f64(1f64).unwrap(),
            ),
            (Json::Boolean(false), false, false, Decimal::zero()),
            (Json::None, false, false, Decimal::zero()),
        ];

        test_as_decimal_helper(
            cs,
            cast_any_as_decimal::<Json>,
            |x| x.to_string(),
            "cast_json_as_decimal",
        );
    }

    #[test]
    fn test_int_as_duration() {
        test_none_with_ctx_and_extra(cast_int_as_duration);

        // This case copy from Duration.rs::tests::test_from_i64
        let cs: Vec<(i64, isize, crate::codec::Result<Option<Duration>>, bool)> = vec![
            // (input, fsp, expect, overflow)
            (
                101010,
                0,
                Ok(Some(Duration::parse(b"10:10:10", 0).unwrap())),
                false,
            ),
            (
                101010,
                5,
                Ok(Some(Duration::parse(b"10:10:10", 5).unwrap())),
                false,
            ),
            (
                8385959,
                0,
                Ok(Some(Duration::parse(b"838:59:59", 0).unwrap())),
                false,
            ),
            (
                8385959,
                6,
                Ok(Some(Duration::parse(b"838:59:59", 6).unwrap())),
                false,
            ),
            (
                -101010,
                0,
                Ok(Some(Duration::parse(b"-10:10:10", 0).unwrap())),
                false,
            ),
            (
                -101010,
                5,
                Ok(Some(Duration::parse(b"-10:10:10", 5).unwrap())),
                false,
            ),
            (
                -8385959,
                0,
                Ok(Some(Duration::parse(b"-838:59:59", 0).unwrap())),
                false,
            ),
            (
                -8385959,
                6,
                Ok(Some(Duration::parse(b"-838:59:59", 6).unwrap())),
                false,
            ),
            // will overflow
            (8385960, 0, Ok(None), true),
            (8385960, 1, Ok(None), true),
            (8385960, 5, Ok(None), true),
            (8385960, 6, Ok(None), true),
            (-8385960, 0, Ok(None), true),
            (-8385960, 1, Ok(None), true),
            (-8385960, 5, Ok(None), true),
            (-8385960, 6, Ok(None), true),
            // will truncated
            (8376049, 0, Err(Error::truncated_wrong_val("", "")), false),
            (8375960, 0, Err(Error::truncated_wrong_val("", "")), false),
            (8376049, 0, Err(Error::truncated_wrong_val("", "")), false),
            // TODO: add test for num>=10000000000
            //  after Duration::from_f64 had impl logic for num>=10000000000
            // (10000000000, 0, Ok(Duration::parse(b"0:0:0", 0).unwrap())),
            // (10000235959, 0, Ok(Duration::parse(b"23:59:59", 0).unwrap())),
            // (10000000000, 0, Ok(Duration::parse(b"0:0:0", 0).unwrap())),
        ];

        for (input, fsp, expect, overflow) in cs {
            let mut ctx =
                make_ctx_about_overflow_truncate_should_clip_to_zero(overflow, false, false);
            let ia = make_implicit_args(false);
            let rft = make_ret_field_type_5(fsp);
            let extra = make_extra(&rft, &ia);

            let result = cast_int_as_duration(&mut ctx, &extra, &Some(input));

            // make log
            let expect_str = match expect.as_ref() {
                Ok(x) => format!("{:?}", x.map(|x| x.to_string())),
                Err(e) => format!("{:?}", e),
            };
            let result_str = match result {
                Ok(Some(x)) => x.to_string(),
                _ => format!("{:?}", result),
            };
            let log = format!(
                "input: {}, fsp: {}, expect: {}, result: {:?}",
                input, fsp, expect_str, result_str
            );

            match expect {
                Ok(expect) => {
                    check_result(expect.as_ref(), &result, log.as_str());
                    check_overflow(&ctx, overflow, log.as_str());
                }
                Err(e) => {
                    assert!(result.is_err(), "log: {}, output_err: {}", log, e);
                }
            }
        }
    }

    fn test_as_duration_helper<T: Clone, FnCast>(
        base_cs: Vec<T>,
        func_to_cast_str: impl Fn(&T) -> String,
        func_to_debug_str: impl Fn(&T) -> String,
        func_cast: FnCast,
        func_name: &str,
    ) where
        FnCast: Fn(&mut EvalContext, &RpnFnCallExtra, &Option<T>) -> Result<Option<Duration>>,
    {
        // cast_real_as_duration call Duration::parse directly,
        // and Duration::parse is test in duration.rs.
        // Our test here is to make sure that the result is same as calling Duration::parse
        // no matter whether call_real_as_duration call Duration::parse directly.
        for val in base_cs {
            for fsp in MIN_FSP..=MAX_FSP {
                let mut ctx =
                    make_ctx_about_overflow_truncate_should_clip_to_zero(true, true, false);
                let ia = make_implicit_args(false);
                let rft = make_ret_field_type_5(fsp as isize);
                let extra = make_extra(&rft, &ia);

                let result = func_cast(&mut ctx, &extra, &Some(val.clone()));

                let val_str = func_to_cast_str(&val);
                let base_expect = Duration::parse(val_str.as_bytes(), fsp);

                // make log
                let result_str = result.as_ref().map(|x| x.map(|x| x.to_string()));

                match base_expect {
                    Err(e) => match e.code() {
                        ERR_DATA_OUT_OF_RANGE => {
                            let log = format!(
                                "func_name:{}, input: {}, fsp: {}, output: {:?}, expect: {}, expect_warn: {}",
                                func_name, func_to_debug_str(&val), fsp, result_str, Duration::zero(), ERR_DATA_OUT_OF_RANGE
                            );
                            check_overflow(&ctx, true, log.as_str());
                            check_result(Some(&Duration::zero()), &result, log.as_str());
                        }
                        WARN_DATA_TRUNCATED => {
                            let log = format!(
                                "func_name:{}, input: {}, fsp: {}, output: {:?}, output_warn: {:?}, expect: {}, expect_warn: {}",
                                func_name, func_to_debug_str(&val), fsp, result_str, ctx.warnings.warnings, Duration::zero(), WARN_DATA_TRUNCATED
                            );
                            check_warning(&ctx, Some(WARN_DATA_TRUNCATED), log.as_str());
                            check_result(Some(&Duration::zero()), &result, log.as_str());
                        }
                        _ => {
                            let expect_err: crate::error::Error = e.into();
                            let log = format!(
                                "func_name:{}, input: {}, fsp: {}, output: {:?}, output_warn: {:?}, expect: {:?}",
                                func_name, func_to_debug_str(&val), fsp, result_str, ctx.warnings.warnings, expect_err
                            );
                            assert!(result.is_err(), "log: {}", log)
                        }
                    },
                    Ok(v) => {
                        let log = format!(
                            "func_name:{}, input: {}, fsp: {}, output: {:?}, output_warn: {:?}, expect: {:?}",
                            func_name, func_to_debug_str(&val), fsp, result_str, ctx.warnings.warnings, v
                        );
                        check_result(Some(&v), &result, log.as_str())
                    }
                }
            }
        }
    }

    #[test]
    fn test_real_as_duration() {
        test_none_with_ctx_and_extra(cast_real_as_duration);

        let cs: Vec<f64> = vec![
            101112.0,
            101112.123456,
            1112.0,
            12.0,
            -0.123,
            12345.0,
            -123.0,
            -23.0,
        ];

        test_as_duration_helper(
            cs,
            |x| x.to_string(),
            |x| x.to_string(),
            |ctx, extra, val| {
                let val = val.map(|x| Real::new(x).unwrap());
                cast_real_as_duration(ctx, extra, &val)
            },
            "cast_real_as_duration",
        )
    }

    #[test]
    fn test_bytes_as_duration() {
        test_none_with_ctx_and_extra(cast_bytes_as_duration);

        let cs: Vec<Bytes> = vec![
            b"17:51:04.78".to_vec(),
            b"-17:51:04.78".to_vec(),
            b"17:51:04.78".to_vec(),
            b"-17:51:04.78".to_vec(),
        ];

        test_as_duration_helper(
            cs,
            |x| String::from_utf8_lossy(x).to_string(),
            |x| String::from_utf8_lossy(x).to_string(),
            cast_bytes_as_duration,
            "cast_bytes_as_duration",
        );
    }

    #[test]
    fn test_decimal_as_duration() {
        test_none_with_ctx_and_extra(cast_decimal_as_duration);

        let cs = vec![
            Decimal::from(i64::MIN),
            Decimal::from(i64::MAX),
            Decimal::from(u64::MAX),
            Decimal::zero(),
            Decimal::from_bytes(b"-9223372036854775808")
                .unwrap()
                .unwrap(),
            Decimal::from_bytes(b"9223372036854775808")
                .unwrap()
                .unwrap(),
            Decimal::from_bytes(b"-9223372036854775809")
                .unwrap()
                .unwrap(),
            Decimal::from_bytes(b"9223372036854775809")
                .unwrap()
                .unwrap(),
            Decimal::from_bytes(b"-18446744073709551615")
                .unwrap()
                .unwrap(),
            Decimal::from_bytes(b"18446744073709551615")
                .unwrap()
                .unwrap(),
            Decimal::from_bytes(b"-18446744073709551616")
                .unwrap()
                .unwrap(),
            Decimal::from_bytes(b"18446744073709551616")
                .unwrap()
                .unwrap(),
            Decimal::from_bytes(b"-184467440737095516160")
                .unwrap()
                .unwrap(),
            Decimal::from_bytes(b"184467440737095516160")
                .unwrap()
                .unwrap(),
            Decimal::from_bytes(b"-99999999999999999999999999999999")
                .unwrap()
                .unwrap(),
            Decimal::from_bytes(b"99999999999999999999999999999999")
                .unwrap()
                .unwrap(),
        ];
        test_as_duration_helper(
            cs,
            |x| x.to_string(),
            |x| x.to_string(),
            cast_decimal_as_duration,
            "cast_decimal_as_duration",
        );
    }

    #[test]
    fn test_time_as_duration() {
        test_none_with_ctx_and_extra(cast_time_as_duration);

        // copy from test_convert_to_duration
        let cs = vec![
            // (input, input's fsp, output's fsp, output)
            ("2012-12-31 11:30:45.123456", 4, 0, "11:30:45"),
            ("2012-12-31 11:30:45.123456", 4, 1, "11:30:45.1"),
            ("2012-12-31 11:30:45.123456", 4, 2, "11:30:45.12"),
            ("2012-12-31 11:30:45.123456", 4, 3, "11:30:45.124"),
            ("2012-12-31 11:30:45.123456", 4, 4, "11:30:45.1235"),
            ("2012-12-31 11:30:45.123456", 4, 5, "11:30:45.12350"),
            ("2012-12-31 11:30:45.123456", 4, 6, "11:30:45.123500"),
            ("2012-12-31 11:30:45.123456", 6, 0, "11:30:45"),
            ("2012-12-31 11:30:45.123456", 6, 1, "11:30:45.1"),
            ("2012-12-31 11:30:45.123456", 6, 2, "11:30:45.12"),
            ("2012-12-31 11:30:45.123456", 6, 3, "11:30:45.123"),
            ("2012-12-31 11:30:45.123456", 6, 4, "11:30:45.1235"),
            ("2012-12-31 11:30:45.123456", 6, 5, "11:30:45.12346"),
            ("2012-12-31 11:30:45.123456", 6, 6, "11:30:45.123456"),
            ("2012-12-31 11:30:45.123456", 0, 0, "11:30:45"),
            ("2012-12-31 11:30:45.123456", 0, 1, "11:30:45.0"),
            ("2012-12-31 11:30:45.123456", 0, 2, "11:30:45.00"),
            ("2012-12-31 11:30:45.123456", 0, 3, "11:30:45.000"),
            ("2012-12-31 11:30:45.123456", 0, 4, "11:30:45.0000"),
            ("2012-12-31 11:30:45.123456", 0, 5, "11:30:45.00000"),
            ("2012-12-31 11:30:45.123456", 0, 6, "11:30:45.000000"),
            ("0000-00-00 00:00:00", 6, 0, "00:00:00"),
            ("0000-00-00 00:00:00", 6, 1, "00:00:00.0"),
            ("0000-00-00 00:00:00", 6, 2, "00:00:00.00"),
            ("0000-00-00 00:00:00", 6, 3, "00:00:00.000"),
            ("0000-00-00 00:00:00", 6, 4, "00:00:00.0000"),
            ("0000-00-00 00:00:00", 6, 5, "00:00:00.00000"),
            ("0000-00-00 00:00:00", 6, 6, "00:00:00.000000"),
        ];
        for (s, fsp, expect_fsp, expect) in cs {
            let mut ctx = EvalContext::default();

            let ia = make_implicit_args(false);
            let rft = make_ret_field_type_5(expect_fsp);
            let extra = make_extra(&rft, &ia);

            let input_time = Time::parse_datetime(&mut ctx, s, fsp, true).unwrap();
            let expect_time = Duration::parse(expect.as_bytes(), expect_fsp as i8).unwrap();
            let result = cast_time_as_duration(&mut ctx, &extra, &Some(input_time));
            let result_str = result.as_ref().map(|x| x.as_ref().map(|x| x.to_string()));
            let log = format!(
                "input: {}, fsp: {}, expect_fsp: {}, expect: {}, output: {:?}",
                s, fsp, expect_fsp, expect, result_str,
            );
            check_result(Some(&expect_time), &result, log.as_str());
        }
    }

    #[test]
    fn test_duration_as_duration() {
        test_none_with_extra(cast_duration_as_duration);

        let cs = vec![
            ("11:30:45.123456", 6, 0, "11:30:45"),
            ("11:30:45.123456", 6, 1, "11:30:45.1"),
            ("11:30:45.123456", 6, 2, "11:30:45.12"),
            ("11:30:45.123456", 6, 3, "11:30:45.123"),
            ("11:30:45.123456", 6, 4, "11:30:45.1235"),
            ("11:30:45.123456", 6, 5, "11:30:45.12346"),
            ("11:30:45.123456", 6, 6, "11:30:45.123456"),
        ];

        for (input, input_fsp, output_fsp, expect) in cs {
            let ia = make_implicit_args(false);
            let rft = make_ret_field_type_5(output_fsp as isize);
            let extra = make_extra(&rft, &ia);

            let dur = Duration::parse(input.as_bytes(), input_fsp).unwrap();
            let expect = Duration::parse(expect.as_bytes(), output_fsp).unwrap();
            let r = cast_duration_as_duration(&extra, &Some(dur));

            let result_str = r.as_ref().map(|x| x.map(|x| x.to_string()));
            let log = format!(
                "input: {}, input_fsp: {}, output_fsp: {}, expect: {}, output: {:?}",
                input, input_fsp, output_fsp, expect, result_str
            );
            check_result(Some(&expect), &r, log.as_str());
        }
    }

    #[test]
    fn test_json_as_duration() {
        test_none_with_ctx_and_extra(cast_json_as_duration);

        // the case that Json::unquote failed had be tested by test_json_unquote

        let cs = vec![
            Json::Object(BTreeMap::default()),
            Json::Array(vec![]),
            Json::I64(10),
            Json::I64(i64::MAX),
            Json::I64(i64::MIN),
            Json::U64(0),
            Json::U64(u64::MAX),
            Json::Double(10.5),
            Json::Double(10.4),
            Json::Double(-10.4),
            Json::Double(-10.5),
            Json::Double(i64::MIN as u64 as f64),
            Json::Double(i64::MAX as u64 as f64),
            Json::Double(i64::MIN as u64 as f64),
            Json::Double(i64::MIN as f64),
            Json::Double(((1u64 << 63) + (1u64 << 62)) as u64 as f64),
            Json::Double(-((1u64 << 63) as f64 + (1u64 << 62) as f64)),
            Json::Double(f64::from(f32::MIN)),
            Json::Double(f64::from(f32::MAX)),
            Json::Double(f64::MAX),
            Json::Double(f64::MAX),
            Json::String(String::from("10.0")),
            Json::String(String::from(
                "999999999999999999999999999999999999999999999999",
            )),
            Json::String(String::from(
                "-999999999999999999999999999999999999999999999999",
            )),
            Json::String(String::from(
                "99999999999999999999999999999999999999999999999aabcde9",
            )),
            Json::String(String::from(
                "-99999999999999999999999999999999999999999999999aabcde9",
            )),
            Json::Boolean(true),
            Json::Boolean(false),
            Json::None,
        ];
        test_as_duration_helper(
            cs,
            |x| x.unquote().unwrap(),
            |x| format!("{:?}", x),
            cast_json_as_duration,
            "cast_json_as_duration",
        );
    }

    #[test]
    fn test_int_as_json() {
        test_none_with_ctx(cast_any_as_any::<Int, Json>);

        let cs = vec![
            (i64::MIN, Json::I64(i64::MIN)),
            (0, Json::I64(0)),
            (i64::MAX, Json::I64(i64::MAX)),
        ];
        for (input, expect) in cs {
            let mut ctx = EvalContext::default();
            let r = cast_any_as_any::<Int, Json>(&mut ctx, &Some(input));
            let log = make_log(&input, &expect, &r);
            check_result(Some(&expect), &r, log.as_str());
        }
    }

    #[test]
    fn test_uint_as_json() {
        test_none_with_nothing(cast_uint_as_json);

        let cs = vec![
            (u64::MAX, Json::U64(u64::MAX)),
            (0, Json::U64(0)),
            (i64::MAX as u64, Json::U64(i64::MAX as u64)),
        ];
        for (input, expect) in cs {
            let r = cast_uint_as_json(&Some(input as i64));
            let log = make_log(&input, &expect, &r);
            check_result(Some(&expect), &r, log.as_str());
        }
    }

    #[test]
    fn test_bool_as_json() {
        test_none_with_nothing(cast_bool_as_json);

        let cs = vec![
            (0, Json::Boolean(false)),
            (i64::MIN, Json::Boolean(true)),
            (i64::MAX, Json::Boolean(true)),
        ];
        for (input, expect) in cs {
            let result = cast_bool_as_json(&Some(input));
            let log = make_log(&input, &expect, &result);
            check_result(Some(&expect), &result, log.as_str());
        }
    }

    #[test]
    fn test_real_as_json() {
        test_none_with_ctx(cast_any_as_any::<Real, Json>);

        let cs = vec![
            (f64::from(f32::MAX), Json::Double(f64::from(f32::MAX))),
            (f64::from(f32::MIN), Json::Double(f64::from(f32::MIN))),
            (f64::MAX, Json::Double(f64::MAX)),
            (f64::MIN, Json::Double(f64::MIN)),
        ];
        for (input, expect) in cs {
            let mut ctx = EvalContext::default();
            let r = cast_any_as_any::<Real, Json>(&mut ctx, &Real::new(input).ok());
            let log = make_log(&input, &expect, &r);
            check_result(Some(&expect), &r, log.as_str());
        }
    }

    #[test]
    fn test_string_as_json() {
        test_none_with_extra(cast_string_as_json);

        let mut jo1: BTreeMap<String, Json> = BTreeMap::new();
        jo1.insert(String::from("a"), Json::String(String::from("b")));
        // HasParseToJSONFlag
        let cs = vec![
            ("{\"a\": \"b\"}".to_string(), Json::Object(jo1), true),
            ("{}".to_string(), Json::Object(BTreeMap::new()), true),
            (
                "[1, 2, 3]".to_string(),
                Json::Array(vec![Json::I64(1), Json::I64(2), Json::I64(3)]),
                true,
            ),
            ("[]".to_string(), Json::Array(Vec::new()), true),
            (
                "9223372036854775807".to_string(),
                Json::I64(9223372036854775807),
                true,
            ),
            (
                "-9223372036854775808".to_string(),
                Json::I64(-9223372036854775808),
                true,
            ),
            (
                "18446744073709551615".to_string(),
                Json::Double(18446744073709552000.0),
                true,
            ),
            // FIXME: f64::MAX.to_string() to json should success
            // (f64::MAX.to_string(), Json::Double(f64::MAX), true),
            ("0.0".to_string(), Json::Double(0.0), true),
            (
                "\"abcde\"".to_string(),
                Json::String("abcde".to_string()),
                true,
            ),
            ("\"\"".to_string(), Json::String("".to_string()), true),
            ("true".to_string(), Json::Boolean(true), true),
            ("false".to_string(), Json::Boolean(false), true),
        ];
        for (input, expect, parse_to_json) in cs {
            let ia = make_implicit_args(false);
            let mut rft = FieldType::default();
            if parse_to_json {
                let fta = rft.as_mut_accessor();
                fta.set_flag(FieldTypeFlag::PARSE_TO_JSON);
            }
            let extra = make_extra(&rft, &ia);
            let result = cast_string_as_json(&extra, &Some(input.clone().into_bytes()));
            let result_str = result.as_ref().map(|x| x.as_ref().map(|x| x.to_string()));
            let log = format!(
                "input: {}, parse_to_json: {}, expect: {:?}, result: {:?}",
                input, parse_to_json, expect, result_str
            );
            check_result(Some(&expect), &result, log.as_str());
        }
    }

    #[test]
    fn test_decimal_as_json() {
        test_none_with_ctx(cast_any_as_any::<Decimal, Json>);
        let cs = vec![
            (
                Decimal::from_f64(i64::MIN as f64).unwrap(),
                Json::Double(i64::MIN as f64),
            ),
            (
                Decimal::from_f64(i64::MAX as f64).unwrap(),
                Json::Double(i64::MAX as f64),
            ),
            (
                Decimal::from_bytes(b"184467440737095516160")
                    .unwrap()
                    .unwrap(),
                Json::Double(184467440737095516160.0),
            ),
            (
                Decimal::from_bytes(b"-184467440737095516160")
                    .unwrap()
                    .unwrap(),
                Json::Double(-184467440737095516160.0),
            ),
        ];

        for (input, expect) in cs {
            let mut ctx = EvalContext::default();
            let r = cast_any_as_any::<Decimal, Json>(&mut ctx, &Some(input.clone()));
            let log = make_log(&input, &expect, &r);
            check_result(Some(&expect), &r, log.as_str());
        }
    }

    #[test]
    fn test_time_as_json() {
        test_none_with_ctx(cast_any_as_any::<Time, Json>);
        let mut ctx = make_ctx(false, false, false);

        // TODO: add more case for other TimeType
        let cs = vec![
            // Add time_type filed here is to make maintainer know clearly that what is the type of the time.
            (
                Time::parse_datetime(&mut ctx, "2000-01-01T12:13:14", 0, true).unwrap(),
                TimeType::DateTime,
                Json::String("2000-01-01 12:13:14.000000".to_string()),
            ),
            (
                Time::parse_datetime(&mut ctx, "2000-01-01T12:13:14.6666", 0, true).unwrap(),
                TimeType::DateTime,
                Json::String("2000-01-01 12:13:15.000000".to_string()),
            ),
            (
                Time::parse_datetime(&mut ctx, "2000-01-01T12:13:14", 6, true).unwrap(),
                TimeType::DateTime,
                Json::String("2000-01-01 12:13:14.000000".to_string()),
            ),
            (
                Time::parse_datetime(&mut ctx, "2000-01-01T12:13:14.6666", 6, true).unwrap(),
                TimeType::DateTime,
                Json::String("2000-01-01 12:13:14.666600".to_string()),
            ),
            (
                Time::parse_datetime(&mut ctx, "2019-09-01", 0, true).unwrap(),
                TimeType::DateTime,
                Json::String("2019-09-01 00:00:00.000000".to_string()),
            ),
            (
                Time::parse_datetime(&mut ctx, "2019-09-01", 6, true).unwrap(),
                TimeType::DateTime,
                Json::String("2019-09-01 00:00:00.000000".to_string()),
            ),
        ];
        for (input, time_type, expect) in cs {
<<<<<<< HEAD
=======
            let mut ctx = EvalContext::default();
>>>>>>> eaeb39a2
            let result = cast_any_as_any::<Time, Json>(&mut ctx, &Some(input.clone()));
            let result_str = result.as_ref().map(|x| x.as_ref().map(|x| x.to_string()));
            let log = format!(
                "input: {}, expect_time_type: {:?}, real_time_type: {:?}, expect: {}, result: {:?}",
                &input,
                time_type,
                input.get_time_type(),
                &expect,
                result_str
            );
            assert_eq!(input.get_time_type(), time_type, "{}", log);
            check_result(Some(&expect), &result, log.as_str());
        }
    }

    #[test]
    fn test_duration_as_json() {
        test_none_with_ctx(cast_any_as_any::<Duration, Json>);

        // TODO: add more case
        let cs = vec![
            (
                Duration::zero(),
                Json::String("00:00:00.000000".to_string()),
            ),
            (
                Duration::parse(b"10:10:10", 0).unwrap(),
                Json::String("10:10:10.000000".to_string()),
            ),
        ];

        for (input, expect) in cs {
            let mut ctx = EvalContext::default();
            let result = cast_any_as_any::<Duration, Json>(&mut ctx, &Some(input));
            let log = make_log(&input, &expect, &result);
            check_result(Some(&expect), &result, log.as_str());
        }
    }

    #[test]
    fn test_json_as_json() {
        test_none_with_nothing(cast_json_as_json);

        let mut jo1: BTreeMap<String, Json> = BTreeMap::new();
        jo1.insert("a".to_string(), Json::String("b".to_string()));
        let cs = vec![
            Json::Object(jo1),
            Json::Array(vec![Json::I64(1), Json::I64(3), Json::I64(4)]),
            Json::I64(i64::MIN),
            Json::I64(i64::MAX),
            Json::U64(0u64),
            Json::U64(u64::MAX),
            Json::Double(f64::MIN),
            Json::Double(f64::MAX),
            Json::String("abcde".to_string()),
            Json::Boolean(true),
            Json::Boolean(false),
            Json::None,
        ];

        for input in cs {
            let expect = input.clone();
            let result = cast_json_as_json(&Some(input.clone()));
            let log = make_log(&input, &expect, &result);
            check_result(Some(&expect), &result, log.as_str());
        }
    }
}<|MERGE_RESOLUTION|>--- conflicted
+++ resolved
@@ -2418,10 +2418,7 @@
         ];
 
         for (input, expect) in cs {
-<<<<<<< HEAD
-=======
             let mut ctx = EvalContext::default();
->>>>>>> eaeb39a2
             let r = cast_any_as_any::<Time, Real>(&mut ctx, &Some(input.clone()));
             let r = r.map(|x| x.map(|x| x.into_inner()));
             let log = make_log(&input, &expect, &r);
@@ -4957,10 +4954,7 @@
             ),
         ];
         for (input, time_type, expect) in cs {
-<<<<<<< HEAD
-=======
             let mut ctx = EvalContext::default();
->>>>>>> eaeb39a2
             let result = cast_any_as_any::<Time, Json>(&mut ctx, &Some(input.clone()));
             let result_str = result.as_ref().map(|x| x.as_ref().map(|x| x.to_string()));
             let log = format!(
