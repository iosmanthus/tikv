--- conflicted
+++ resolved
@@ -7,11 +7,7 @@
 use crate::codec::Result;
 use crate::expr::EvalContext;
 
-<<<<<<< HEAD
-use std::ops::{Index, IndexMut, Range};
-=======
 use std::ops::{Index, IndexMut, Range, RangeFrom, RangeTo};
->>>>>>> 4bb9c62c
 
 /// Stores multiple `LazyBatchColumn`s. Each column has an equal length.
 #[derive(Clone, Debug)]
@@ -21,20 +17,6 @@
     /// For decoded columns, they may be in different types. If the column is in
     /// type `LazyBatchColumn::Raw`, it means that it is not decoded.
     columns: Vec<LazyBatchColumn>,
-}
-
-impl Index<Range<usize>> for LazyBatchColumnVec {
-    type Output = [LazyBatchColumn];
-
-    fn index(&self, index: Range<usize>) -> &Self::Output {
-        &self.columns[index]
-    }
-}
-
-impl IndexMut<Range<usize>> for LazyBatchColumnVec {
-    fn index_mut(&mut self, index: Range<usize>) -> &mut Self::Output {
-        &mut self.columns[index]
-    }
 }
 
 impl From<Vec<LazyBatchColumn>> for LazyBatchColumnVec {
