// Copyright 2019 TiKV Project Authors. Licensed under Apache-2.0.

use std::sync::Arc;

use kvproto::coprocessor::KeyRange;
use tidb_query_datatype::EvalType;
use tipb::ColumnInfo;
use tipb::FieldType;
use tipb::IndexScan;

use super::util::scan_executor::*;
use crate::interface::*;
use codec::prelude::NumberDecoder;
use tidb_query_common::storage::{IntervalRange, Storage};
use tidb_query_common::Result;
use tidb_query_datatype::codec::batch::{LazyBatchColumn, LazyBatchColumnVec};
use tidb_query_datatype::codec::table::{
    check_index_key, check_record_key, MAX_OLD_ENCODED_VALUE_LEN,
};
use tidb_query_datatype::codec::{datum, table};
use tidb_query_datatype::expr::{EvalConfig, EvalContext};

use DecodeHandleStrategy::*;

pub struct BatchIndexScanExecutor<S: Storage>(ScanExecutor<S, IndexScanExecutorImpl>);

// We assign a dummy type `Box<dyn Storage<Statistics = ()>>` so that we can omit the type
// when calling `check_supported`.
impl BatchIndexScanExecutor<Box<dyn Storage<Statistics = ()>>> {
    /// Checks whether this executor can be used.
    #[inline]
    pub fn check_supported(descriptor: &IndexScan) -> Result<()> {
        check_columns_info_supported(descriptor.get_columns())
    }
}

impl<S: Storage> BatchIndexScanExecutor<S> {
    pub fn new(
        storage: S,
        config: Arc<EvalConfig>,
        columns_info: Vec<ColumnInfo>,
        key_ranges: Vec<KeyRange>,
        primary_column_ids_len: usize,
        is_backward: bool,
        unique: bool,
    ) -> Result<Self> {
        // Note 1: `unique = true` doesn't completely mean that it is a unique index scan. Instead
        // it just means that we can use point-get for this index. In the following scenarios
        // `unique` will be `false`:
        // - scan from a non-unique index
        // - scan from a unique index with like: where unique-index like xxx
        //
        // Note 2: Unlike table scan executor, the accepted `columns_info` of index scan executor is
        // strictly stipulated. The order of columns in the schema must be the same as index data
        // stored and if PK handle is needed it must be placed as the last one.
        //
        // Note 3: Currently TiDB may send multiple PK handles to TiKV (but only the last one is
        // real). We accept this kind of request for compatibility considerations, but will be
        // forbidden soon.

        let is_int_handle = columns_info.last().map_or(false, |ci| ci.get_pk_handle());
        let is_common_handle = primary_column_ids_len > 0;
        let (decode_handle_strategy, handle_column_cnt) = match (is_int_handle, is_common_handle) {
            (false, false) => (NoDecode, 0),
            (false, true) => (DecodeCommonHandle, primary_column_ids_len),
            (true, false) => (DecodeIntHandle, 1),
            // TiDB may accidentally push down both int handle or common handle.
            // However, we still try to decode int handle.
            _ => {
                return Err(other_err!(
                    "Both int handle and common handle are push downed"
                ));
            }
        };

        if handle_column_cnt > columns_info.len() {
            return Err(other_err!(
                "The number of handle columns exceeds the length of `columns_info`"
            ));
        }

        let schema: Vec<_> = columns_info
            .iter()
            .map(|ci| field_type_from_column_info(&ci))
            .collect();

        let columns_id_without_handle: Vec<_> = columns_info
            [..columns_info.len() - handle_column_cnt]
            .iter()
            .map(|ci| ci.get_column_id())
            .collect();

        let imp = IndexScanExecutorImpl {
            context: EvalContext::new(config),
            schema,
            columns_id_without_handle,
            decode_handle_strategy,
        };
        let wrapper = ScanExecutor::new(ScanExecutorOptions {
            imp,
            storage,
            key_ranges,
            is_backward,
            is_key_only: false,
            accept_point_range: unique,
        })?;
        Ok(Self(wrapper))
    }

    pub fn new_for_analyze(
        storage: S,
        config: Arc<EvalConfig>,
        cols_len: usize,
        key_ranges: Vec<KeyRange>,
        is_common_handle: bool,
    ) -> Result<Self> {
        use DecodeHandleStrategy::*;

        let (decode_handle_strategy, handle_column_cnt) = if is_common_handle {
            (DecodeCommonHandleRowKey, cols_len)
        } else {
            (NoDecode, 0)
        };

        let schema = (0..cols_len)
            .map(|_| field_type_with_unspecified_tp())
            .collect();

        let columns_id_without_handle = (0..cols_len - handle_column_cnt)
            .map(|i| i as i64)
            .collect();

        let imp = IndexScanExecutorImpl {
            context: EvalContext::new(config),
            schema,
            columns_id_without_handle,
            decode_handle_strategy,
        };

        let wrapper = ScanExecutor::new(ScanExecutorOptions {
            imp,
            storage,
            key_ranges,
            is_backward: false,
            is_key_only: false,
            accept_point_range: false,
        })?;
        Ok(Self(wrapper))
    }
}

impl<S: Storage> BatchExecutor for BatchIndexScanExecutor<S> {
    type StorageStats = S::Statistics;

    #[inline]
    fn schema(&self) -> &[FieldType] {
        self.0.schema()
    }

    #[inline]
    fn next_batch(&mut self, scan_rows: usize) -> BatchExecuteResult {
        self.0.next_batch(scan_rows)
    }

    #[inline]
    fn collect_exec_stats(&mut self, dest: &mut ExecuteStats) {
        self.0.collect_exec_stats(dest);
    }

    #[inline]
    fn collect_storage_stats(&mut self, dest: &mut Self::StorageStats) {
        self.0.collect_storage_stats(dest);
    }

    #[inline]
    fn take_scanned_range(&mut self) -> IntervalRange {
        self.0.take_scanned_range()
    }

    #[inline]
    fn can_be_cached(&self) -> bool {
        self.0.can_be_cached()
    }
}

#[derive(PartialEq, Debug)]
enum DecodeHandleStrategy {
    NoDecode,
    DecodeIntHandle,
    DecodeCommonHandle,
    // Use for analyze common handle index.
    DecodeCommonHandleRowKey,
}

struct IndexScanExecutorImpl {
    /// See `TableScanExecutorImpl`'s `context`.
    context: EvalContext,

    /// See `TableScanExecutorImpl`'s `schema`.
    schema: Vec<FieldType>,

    /// ID of interested columns (exclude PK handle column).
    columns_id_without_handle: Vec<i64>,

    /// The strategy to decode handles.
    /// Handle will be always placed in the last column.
    decode_handle_strategy: DecodeHandleStrategy,
}

impl ScanExecutorImpl for IndexScanExecutorImpl {
    #[inline]
    fn schema(&self) -> &[FieldType] {
        &self.schema
    }

    #[inline]
    fn mut_context(&mut self) -> &mut EvalContext {
        &mut self.context
    }

    /// Constructs empty columns, with PK containing int handle in decoded format and the rest in raw format.
    ///
    /// Note: the structure of the constructed column is the same as table scan executor but due
    /// to different reasons.
    fn build_column_vec(&self, scan_rows: usize) -> LazyBatchColumnVec {
        let columns_len = self.schema.len();
        let mut columns = Vec::with_capacity(columns_len);

        for _ in 0..self.columns_id_without_handle.len() {
            columns.push(LazyBatchColumn::raw_with_capacity(scan_rows));
        }

        match self.decode_handle_strategy {
            NoDecode => {}
            DecodeIntHandle => {
                columns.push(LazyBatchColumn::decoded_with_capacity_and_tp(
                    scan_rows,
                    EvalType::Int,
                ));
            }
            DecodeCommonHandle | DecodeCommonHandleRowKey => {
                for _ in self.columns_id_without_handle.len()..columns_len {
                    columns.push(LazyBatchColumn::raw_with_capacity(scan_rows));
                }
            }
        }

        assert_eq!(columns.len(), columns_len);
        LazyBatchColumnVec::from(columns)
    }

    // Currently, we have 6 foramts of index value.
    // Value layout:
    // +--With Restore Data(for indices on string columns)
    // |  |
    // |  +--Non Unique (TailLen = len(PaddingData) + len(Flag), TailLen < 8 always)
    // |  |  |
    // |  |  |  Layout: TailLen |      RestoreData  |      PaddingData
    // |  |  |  Length: 1       | size(RestoreData) | size(paddingData)
    // |  |  |
    // |  |  |  The length >= 10 always because of padding.
    // |  |
    // |  |
    // |  +--Unique Common Handle
    // |  |  |
    // |  |  |
    // |  |  |  Layout: 0x00 | CHandle Flag | CHandle Len | CHandle       | RestoreData
    // |  |  |  Length: 1    | 1            | 2           | size(CHandle) | size(RestoreData)
    // |  |  |
    // |  |  |  The length > 10 always because of CHandle size.
    // |  |
    // |  |
    // |  +--Unique Integer Handle (TailLen = len(Handle) + len(Flag), TailLen == 8 || TailLen == 9)
    // |     |
    // |     |  Layout: 0x08 |    RestoreData    |  Handle
    // |     |  Length: 1    | size(RestoreData) |   8
    // |     |
    // |     |  The length >= 10 always since size(RestoreData) > 0.
    // |
    // |
    // +--Without Restore Data
    // |
    // +--Non Unique
    // |  |
    // |  |  Layout: '0'
    // |  |  Length:  1
    // |
    // +--Unique Common Handle
    // |  |
    // |  |  Layout: 0x00 | CHandle Flag | CHandle Len | CHandle
    //    |  Length: 1    | 1            | 2           | size(CHandle)
    // |
    // |
    // +--Unique Integer Handle
    // |
    // |  Layout: Handle
    // |  Length:   8
    // For more intuitive explanation, check the docs: https://docs.google.com/document/d/1Co5iMiaxitv3okJmLYLJxZYCNChcjzswJMRr-_45Eqg/edit?usp=sharing
    #[inline]
    fn process_kv_pair(
        &mut self,
        mut key: &[u8],
        value: &[u8],
        columns: &mut LazyBatchColumnVec,
    ) -> Result<()> {
<<<<<<< HEAD
        use DecodeHandleStrategy::*;
        match self.decode_handle_strategy {
            DecodeCommonHandleRowKey => {
                check_record_key(key)?;
                key = &key[table::PREFIX_LEN..];
                Self::extract_columns_from_datum_format(
                    &mut key,
                    &mut columns[0..self.schema.len()],
                )?;
                return Ok(());
            }
            _ => {
                check_index_key(key)?;
                key = &key[table::PREFIX_LEN + table::ID_LEN..];
            }
        }
=======
        check_index_key(key)?;
>>>>>>> 20c275f2
        if value.len() > MAX_OLD_ENCODED_VALUE_LEN {
            if value[0] <= 1 && value[1] == table::INDEX_VALUE_COMMON_HANDLE_FLAG {
                if self.decode_handle_strategy != DecodeCommonHandle {
                    return Err(other_err!("Expect to decode index values with common handles in `DecodeCommonHandle` mode."));
                }
                self.process_unique_common_handle_value(key, value, columns)
            } else {
                self.process_new_collation_value(key, value, columns)
            }
        } else {
            self.process_old_collation_value(key, value, columns)
        }
    }
}

impl IndexScanExecutorImpl {
    #[inline]
    fn decode_handle_from_value(&self, mut value: &[u8]) -> Result<i64> {
        // NOTE: it is not `number::decode_i64`.
        value
            .read_u64()
            .map_err(|_| other_err!("Failed to decode handle in value as i64"))
            .map(|x| x as i64)
    }

    #[inline]
    fn decode_handle_from_key(&self, key: &[u8]) -> Result<i64> {
        let flag = key[0];
        let mut val = &key[1..];

        // TODO: Better to use `push_datum`. This requires us to allow `push_datum`
        // receiving optional time zone first.

        match flag {
            datum::INT_FLAG => val
                .read_i64()
                .map_err(|_| other_err!("Failed to decode handle in key as i64")),
            datum::UINT_FLAG => val
                .read_u64()
                .map_err(|_| other_err!("Failed to decode handle in key as u64"))
                .map(|x| x as i64),
            _ => Err(other_err!("Unexpected handle flag {}", flag)),
        }
    }

    fn extract_columns_from_row_format(
        &mut self,
        value: &[u8],
        columns: &mut LazyBatchColumnVec,
    ) -> Result<()> {
        use tidb_query_datatype::codec::row::v2::{RowSlice, V1CompatibleEncoder};

        let row = RowSlice::from_bytes(value)?;
        for (idx, col_id) in self.columns_id_without_handle.iter().enumerate() {
            if let Some((start, offset)) = row.search_in_non_null_ids(*col_id)? {
                let mut buffer_to_write = columns[idx].mut_raw().begin_concat_extend();
                buffer_to_write
                    .write_v2_as_datum(&row.values()[start..offset], &self.schema[idx])?;
            } else if row.search_in_null_ids(*col_id) {
                columns[idx].mut_raw().push(datum::DATUM_DATA_NULL);
            } else {
                return Err(other_err!("Unexpected missing column {}", col_id));
            }
        }
        Ok(())
    }

    fn extract_columns_from_datum_format(
        datum: &mut &[u8],
        columns: &mut [LazyBatchColumn],
    ) -> Result<()> {
        for (i, column) in columns.iter_mut().enumerate() {
            if datum.is_empty() {
                return Err(other_err!("{}th column is missing value", i));
            }
            let (value, remaining) = datum::split_datum(datum, false)?;
            column.mut_raw().push(value);
            *datum = remaining;
        }
        Ok(())
    }

    // Process index values that contain common handle flags.
    // NOTE: If there is no restore data in index value, we need to extract the index column from the key.
    // 1. Unique common handle in new collation
    // |  Layout: 0x00 | CHandle Flag | CHandle Len | CHandle       | RestoreData
    // |  Length: 1    | 1            | 2           | size(CHandle) | size(RestoreData)
    //
    // 2. Unique common handle in old collation
    // |  Layout: 0x00 | CHandle Flag | CHandle Len | CHandle       |
    // |  Length: 1    | 1            | 2           | size(CHandle) |
    fn process_unique_common_handle_value(
        &mut self,
        mut key_payload: &[u8],
        value: &[u8],
        columns: &mut LazyBatchColumnVec,
    ) -> Result<()> {
        let handle_len = (&value[2..]).read_u16().map_err(|_| {
            other_err!(
                "Fail to read common handle's length from value: {:X?}",
                value
            )
        })? as usize;
        let handle_end_offset = 4 + handle_len;

        if handle_end_offset > value.len() {
            return Err(other_err!("`handle_len` is corrupted: {}", handle_len));
        }

        // If there are some restore data, the index value is in new collation.
        if handle_end_offset < value.len() {
            let restore_values = &value[handle_end_offset..];
            self.extract_columns_from_row_format(restore_values, columns)?;
        } else {
            // Otherwise, the index value is in old collation, we should extract the index columns from the key.
            Self::extract_columns_from_datum_format(
                &mut key_payload,
                &mut columns[..self.columns_id_without_handle.len()],
            )?;
        }

        // Decode the common handles.
        let mut common_handle = &value[4..handle_end_offset];
        Self::extract_columns_from_datum_format(
            &mut common_handle,
            &mut columns[self.columns_id_without_handle.len()..],
        )?;

        Ok(())
    }

    // Process index values that are in new collation but don't contain common handle.
    // These index values have 2 types.
    // 1. Non-unique index
    //      * Key contains a int handle.
    //      * Key contains a common handle.
    // 2. Unique index
    //      * Value contains a int handle.
    fn process_new_collation_value(
        &mut self,
        mut key_payload: &[u8],
        value: &[u8],
        columns: &mut LazyBatchColumnVec,
    ) -> Result<()> {
        let tail_len = value[0] as usize;

        if tail_len > value.len() {
            return Err(other_err!("`tail_len`: {} is corrupted", tail_len));
        }

        let restore_values = &value[1..value.len() - tail_len];
        self.extract_columns_from_row_format(restore_values, columns)?;

        match self.decode_handle_strategy {
            NoDecode | DecodeCommonHandleRowKey => {}
            // This is a non-unique index value, we should extract the int handle from the key.
            DecodeIntHandle if tail_len < 8 => {
                datum::skip_n(&mut key_payload, self.columns_id_without_handle.len())?;
                let handle = self.decode_handle_from_key(key_payload)?;
                columns[self.columns_id_without_handle.len()]
                    .mut_decoded()
                    .push_int(Some(handle));
            }
            // This is a unique index value, we should extract the int handle from the value.
            DecodeIntHandle => {
                let handle = self.decode_handle_from_value(&value[value.len() - tail_len..])?;
                columns[self.columns_id_without_handle.len()]
                    .mut_decoded()
                    .push_int(Some(handle));
            }
            // This is a non-unique index value, we should extract the common handle from the key.
            DecodeCommonHandle => {
                datum::skip_n(&mut key_payload, self.columns_id_without_handle.len())?;
                Self::extract_columns_from_datum_format(
                    &mut key_payload,
                    &mut columns[self.columns_id_without_handle.len()..],
                )?;
            }
        }
        Ok(())
    }

    // Process index values that are in old collation but don't contain common handles.
    fn process_old_collation_value(
        &mut self,
        mut key_payload: &[u8],
        value: &[u8],
        columns: &mut LazyBatchColumnVec,
    ) -> Result<()> {
<<<<<<< HEAD
        use DecodeHandleStrategy::*;
=======
        // The payload part of the key
        let mut key_payload = &key[table::PREFIX_LEN + table::ID_LEN..];
>>>>>>> 20c275f2

        Self::extract_columns_from_datum_format(
            &mut key_payload,
            &mut columns[..self.columns_id_without_handle.len()],
        )?;

        match self.decode_handle_strategy {
            NoDecode | DecodeCommonHandleRowKey => {}
            // For normal index, it is placed at the end and any columns prior to it are
            // ensured to be interested. For unique index, it is placed in the value.
            DecodeIntHandle if key_payload.is_empty() => {
                // This is a unique index, and we should look up PK int handle in the value.
                let handle_val = self.decode_handle_from_value(value)?;
                columns[self.columns_id_without_handle.len()]
                    .mut_decoded()
                    .push_int(Some(handle_val));
            }
            DecodeIntHandle => {
                // This is a normal index, and we should look up PK handle in the key.
                let handle_val = self.decode_handle_from_key(key_payload)?;
                columns[self.columns_id_without_handle.len()]
                    .mut_decoded()
                    .push_int(Some(handle_val));
            }
            DecodeCommonHandle => {
                // Otherwise, if the handle is common handle, we extract it from the key.
                Self::extract_columns_from_datum_format(
                    &mut key_payload,
                    &mut columns[self.columns_id_without_handle.len()..],
                )?;
            }
        }

        Ok(())
    }
}

#[cfg(test)]
mod tests {
    use super::*;

    use std::sync::Arc;

    use codec::prelude::NumberEncoder;
    use kvproto::coprocessor::KeyRange;
    use tidb_query_datatype::{FieldTypeAccessor, FieldTypeTp};
    use tipb::ColumnInfo;

    use tidb_query_common::storage::test_fixture::FixtureStorage;
    use tidb_query_common::util::convert_to_prefix_next;
    use tidb_query_datatype::codec::data_type::*;
    use tidb_query_datatype::codec::{
        datum,
        row::v2::encoder_for_test::{Column, RowEncoder},
        table, Datum,
    };
    use tidb_query_datatype::expr::EvalConfig;

    #[test]
    fn test_basic() {
        const TABLE_ID: i64 = 3;
        const INDEX_ID: i64 = 42;
        let mut ctx = EvalContext::default();

        // Index schema: (INT, FLOAT)

        // the elements in data are: [int index, float index, handle id].
        let data = vec![
            [Datum::I64(-5), Datum::F64(0.3), Datum::I64(10)],
            [Datum::I64(5), Datum::F64(5.1), Datum::I64(5)],
            [Datum::I64(5), Datum::F64(10.5), Datum::I64(2)],
        ];

        // The column info for each column in `data`. Used to build the executor.
        let columns_info = vec![
            {
                let mut ci = ColumnInfo::default();
                ci.as_mut_accessor().set_tp(FieldTypeTp::LongLong);
                ci
            },
            {
                let mut ci = ColumnInfo::default();
                ci.as_mut_accessor().set_tp(FieldTypeTp::Double);
                ci
            },
            {
                let mut ci = ColumnInfo::default();
                ci.as_mut_accessor().set_tp(FieldTypeTp::LongLong);
                ci.set_pk_handle(true);
                ci
            },
        ];

        // The schema of these columns. Used to check executor output.
        let schema = vec![
            FieldTypeTp::LongLong.into(),
            FieldTypeTp::Double.into(),
            FieldTypeTp::LongLong.into(),
        ];

        // Case 1. Normal index.

        // For a normal index, the PK handle is stored in the key and nothing interesting is stored
        // in the value. So let's build corresponding KV data.

        let store = {
            let kv: Vec<_> = data
                .iter()
                .map(|datums| {
                    let index_data = datum::encode_key(&mut ctx, datums).unwrap();
                    let key = table::encode_index_seek_key(TABLE_ID, INDEX_ID, &index_data);
                    let value = vec![];
                    (key, value)
                })
                .collect();
            FixtureStorage::from(kv)
        };

        {
            // Case 1.1. Normal index, without PK, scan total index in reverse order.

            let key_ranges = vec![{
                let mut range = KeyRange::default();
                let start_data = datum::encode_key(&mut ctx, &[Datum::Min]).unwrap();
                let start_key = table::encode_index_seek_key(TABLE_ID, INDEX_ID, &start_data);
                range.set_start(start_key);
                let end_data = datum::encode_key(&mut ctx, &[Datum::Max]).unwrap();
                let end_key = table::encode_index_seek_key(TABLE_ID, INDEX_ID, &end_data);
                range.set_end(end_key);
                range
            }];

            let mut executor = BatchIndexScanExecutor::new(
                store.clone(),
                Arc::new(EvalConfig::default()),
                vec![columns_info[0].clone(), columns_info[1].clone()],
                key_ranges,
                0,
                true,
                false,
            )
            .unwrap();

            let mut result = executor.next_batch(10);
            assert!(result.is_drained.as_ref().unwrap());
            assert_eq!(result.physical_columns.columns_len(), 2);
            assert_eq!(result.physical_columns.rows_len(), 3);
            assert!(result.physical_columns[0].is_raw());
            result.physical_columns[0]
                .ensure_all_decoded_for_test(&mut ctx, &schema[0])
                .unwrap();
            assert_eq!(
                result.physical_columns[0].decoded().to_int_vec(),
                &[Some(5), Some(5), Some(-5)]
            );
            assert!(result.physical_columns[1].is_raw());
            result.physical_columns[1]
                .ensure_all_decoded_for_test(&mut ctx, &schema[1])
                .unwrap();
            assert_eq!(
                result.physical_columns[1].decoded().to_real_vec(),
                &[
                    Real::new(10.5).ok(),
                    Real::new(5.1).ok(),
                    Real::new(0.3).ok()
                ]
            );
        }

        {
            // Case 1.2. Normal index, with PK, scan index prefix.

            let key_ranges = vec![{
                let mut range = KeyRange::default();
                let start_data = datum::encode_key(&mut ctx, &[Datum::I64(2)]).unwrap();
                let start_key = table::encode_index_seek_key(TABLE_ID, INDEX_ID, &start_data);
                range.set_start(start_key);
                let end_data = datum::encode_key(&mut ctx, &[Datum::I64(6)]).unwrap();
                let end_key = table::encode_index_seek_key(TABLE_ID, INDEX_ID, &end_data);
                range.set_end(end_key);
                range
            }];

            let mut executor = BatchIndexScanExecutor::new(
                store,
                Arc::new(EvalConfig::default()),
                vec![
                    columns_info[0].clone(),
                    columns_info[1].clone(),
                    columns_info[2].clone(),
                ],
                key_ranges,
                0,
                false,
                false,
            )
            .unwrap();

            let mut result = executor.next_batch(10);
            assert!(result.is_drained.as_ref().unwrap());
            assert_eq!(result.physical_columns.columns_len(), 3);
            assert_eq!(result.physical_columns.rows_len(), 2);
            assert!(result.physical_columns[0].is_raw());
            result.physical_columns[0]
                .ensure_all_decoded_for_test(&mut ctx, &schema[0])
                .unwrap();
            assert_eq!(
                result.physical_columns[0].decoded().to_int_vec(),
                &[Some(5), Some(5)]
            );
            assert!(result.physical_columns[1].is_raw());
            result.physical_columns[1]
                .ensure_all_decoded_for_test(&mut ctx, &schema[1])
                .unwrap();
            assert_eq!(
                result.physical_columns[1].decoded().to_real_vec(),
                &[Real::new(5.1).ok(), Real::new(10.5).ok()]
            );
            assert!(result.physical_columns[2].is_decoded());
            assert_eq!(
                result.physical_columns[2].decoded().to_int_vec(),
                &[Some(5), Some(2)]
            );
        }

        // Case 2. Unique index.

        // For a unique index, the PK handle is stored in the value.

        let store = {
            let kv: Vec<_> = data
                .iter()
                .map(|datums| {
                    let index_data = datum::encode_key(&mut ctx, &datums[0..2]).unwrap();
                    let key = table::encode_index_seek_key(TABLE_ID, INDEX_ID, &index_data);
                    // PK handle in the value
                    let mut value = vec![];
                    value
                        .write_u64(datums[2].as_int().unwrap().unwrap() as u64)
                        .unwrap();
                    (key, value)
                })
                .collect();
            FixtureStorage::from(kv)
        };

        {
            // Case 2.1. Unique index, prefix range scan.

            let key_ranges = vec![{
                let mut range = KeyRange::default();
                let start_data = datum::encode_key(&mut ctx, &[Datum::I64(5)]).unwrap();
                let start_key = table::encode_index_seek_key(TABLE_ID, INDEX_ID, &start_data);
                range.set_start(start_key);
                range.set_end(range.get_start().to_vec());
                convert_to_prefix_next(range.mut_end());
                range
            }];

            let mut executor = BatchIndexScanExecutor::new(
                store.clone(),
                Arc::new(EvalConfig::default()),
                vec![
                    columns_info[0].clone(),
                    columns_info[1].clone(),
                    columns_info[2].clone(),
                ],
                key_ranges,
                0,
                false,
                false,
            )
            .unwrap();

            let mut result = executor.next_batch(10);
            assert!(result.is_drained.as_ref().unwrap());
            assert_eq!(result.physical_columns.columns_len(), 3);
            assert_eq!(result.physical_columns.rows_len(), 2);
            assert!(result.physical_columns[0].is_raw());
            result.physical_columns[0]
                .ensure_all_decoded_for_test(&mut ctx, &schema[0])
                .unwrap();
            assert_eq!(
                result.physical_columns[0].decoded().to_int_vec(),
                &[Some(5), Some(5)]
            );
            assert!(result.physical_columns[1].is_raw());
            result.physical_columns[1]
                .ensure_all_decoded_for_test(&mut ctx, &schema[1])
                .unwrap();
            assert_eq!(
                result.physical_columns[1].decoded().to_real_vec(),
                &[Real::new(5.1).ok(), Real::new(10.5).ok()]
            );
            assert!(result.physical_columns[2].is_decoded());
            assert_eq!(
                result.physical_columns[2].decoded().to_int_vec(),
                &[Some(5), Some(2)]
            );
        }

        {
            // Case 2.2. Unique index, point scan.

            let key_ranges = vec![{
                let mut range = KeyRange::default();
                let start_data =
                    datum::encode_key(&mut ctx, &[Datum::I64(5), Datum::F64(5.1)]).unwrap();
                let start_key = table::encode_index_seek_key(TABLE_ID, INDEX_ID, &start_data);
                range.set_start(start_key);
                range.set_end(range.get_start().to_vec());
                convert_to_prefix_next(range.mut_end());
                range
            }];

            let mut executor = BatchIndexScanExecutor::new(
                store,
                Arc::new(EvalConfig::default()),
                vec![
                    columns_info[0].clone(),
                    columns_info[1].clone(),
                    columns_info[2].clone(),
                ],
                key_ranges,
                0,
                false,
                true,
            )
            .unwrap();

            let mut result = executor.next_batch(10);
            assert!(result.is_drained.as_ref().unwrap());
            assert_eq!(result.physical_columns.columns_len(), 3);
            assert_eq!(result.physical_columns.rows_len(), 1);
            assert!(result.physical_columns[0].is_raw());
            result.physical_columns[0]
                .ensure_all_decoded_for_test(&mut ctx, &schema[0])
                .unwrap();
            assert_eq!(
                result.physical_columns[0].decoded().to_int_vec(),
                &[Some(5)]
            );
            assert!(result.physical_columns[1].is_raw());
            result.physical_columns[1]
                .ensure_all_decoded_for_test(&mut ctx, &schema[1])
                .unwrap();
            assert_eq!(
                result.physical_columns[1].decoded().to_real_vec(),
                &[Real::new(5.1).ok()]
            );
            assert!(result.physical_columns[2].is_decoded());
            assert_eq!(
                result.physical_columns[2].decoded().to_int_vec(),
                &[Some(5)]
            );
        }
    }

    #[test]
    fn test_unique_common_handle_index() {
        const TABLE_ID: i64 = 3;
        const INDEX_ID: i64 = 42;
        let columns_info = vec![
            {
                let mut ci = ColumnInfo::default();
                ci.set_column_id(1);
                ci.as_mut_accessor().set_tp(FieldTypeTp::LongLong);
                ci
            },
            {
                let mut ci = ColumnInfo::default();
                ci.set_column_id(2);
                ci.as_mut_accessor().set_tp(FieldTypeTp::LongLong);
                ci
            },
            {
                let mut ci = ColumnInfo::default();
                ci.set_column_id(3);
                ci.as_mut_accessor().set_tp(FieldTypeTp::Double);
                ci
            },
        ];

        // The schema of these columns. Used to check executor output.
        let schema: Vec<FieldType> = vec![
            FieldTypeTp::LongLong.into(),
            FieldTypeTp::LongLong.into(),
            FieldTypeTp::Double.into(),
        ];

        let columns = vec![Column::new(1, 2), Column::new(2, 3), Column::new(3, 4.0)];
        let datums = vec![Datum::U64(2), Datum::U64(3), Datum::F64(4.0)];

        let mut value_prefix = vec![];
        let mut restore_data = vec![];
        let common_handle =
            datum::encode_value(&mut EvalContext::default(), &[Datum::F64(4.0)]).unwrap();

        restore_data
            .write_row(&mut EvalContext::default(), columns)
            .unwrap();

        // Tail length
        value_prefix.push(0);
        // Common handle flag
        value_prefix.push(127);
        // Common handle length
        value_prefix.write_u16(common_handle.len() as u16).unwrap();

        // Common handle
        value_prefix.extend(common_handle);

        let index_data = datum::encode_key(&mut EvalContext::default(), &datums[0..2]).unwrap();
        let key = table::encode_index_seek_key(TABLE_ID, INDEX_ID, &index_data);

        let key_ranges = vec![{
            let mut range = KeyRange::default();
            let start_key = key.clone();
            range.set_start(start_key);
            range.set_end(range.get_start().to_vec());
            convert_to_prefix_next(range.mut_end());
            range
        }];

        // 1. New collation unique common handle.
        let mut value = value_prefix.clone();
        value.extend(restore_data);
        let store = FixtureStorage::from(vec![(key.clone(), value)]);
        let mut executor = BatchIndexScanExecutor::new(
            store,
            Arc::new(EvalConfig::default()),
            columns_info.clone(),
            key_ranges.clone(),
            1,
            false,
            true,
        )
        .unwrap();

        let mut result = executor.next_batch(10);
        assert!(result.is_drained.as_ref().unwrap());
        assert_eq!(result.physical_columns.columns_len(), 3);
        assert_eq!(result.physical_columns.rows_len(), 1);
        assert!(result.physical_columns[0].is_raw());
        result.physical_columns[0]
            .ensure_all_decoded_for_test(&mut EvalContext::default(), &schema[0])
            .unwrap();
        assert_eq!(
            result.physical_columns[0].decoded().to_int_vec(),
            &[Some(2)]
        );
        assert!(result.physical_columns[1].is_raw());
        result.physical_columns[1]
            .ensure_all_decoded_for_test(&mut EvalContext::default(), &schema[1])
            .unwrap();
        assert_eq!(
            result.physical_columns[1].decoded().to_int_vec(),
            &[Some(3)]
        );
        assert!(result.physical_columns[2].is_raw());
        result.physical_columns[2]
            .ensure_all_decoded_for_test(&mut EvalContext::default(), &schema[2])
            .unwrap();
        assert_eq!(
            result.physical_columns[2].decoded().to_real_vec(),
            &[Real::new(4.0).ok()]
        );

        let value = value_prefix;
        let store = FixtureStorage::from(vec![(key, value)]);
        let mut executor = BatchIndexScanExecutor::new(
            store,
            Arc::new(EvalConfig::default()),
            columns_info,
            key_ranges,
            1,
            false,
            true,
        )
        .unwrap();

        let mut result = executor.next_batch(10);
        assert!(result.is_drained.as_ref().unwrap());
        assert_eq!(result.physical_columns.columns_len(), 3);
        assert_eq!(result.physical_columns.rows_len(), 1);
        assert!(result.physical_columns[0].is_raw());
        result.physical_columns[0]
            .ensure_all_decoded_for_test(&mut EvalContext::default(), &schema[0])
            .unwrap();
        assert_eq!(
            result.physical_columns[0].decoded().to_int_vec(),
            &[Some(2)]
        );
        assert!(result.physical_columns[1].is_raw());
        result.physical_columns[1]
            .ensure_all_decoded_for_test(&mut EvalContext::default(), &schema[1])
            .unwrap();
        assert_eq!(
            result.physical_columns[1].decoded().to_int_vec(),
            &[Some(3)]
        );
        assert!(result.physical_columns[2].is_raw());
        result.physical_columns[2]
            .ensure_all_decoded_for_test(&mut EvalContext::default(), &schema[2])
            .unwrap();
        assert_eq!(
            result.physical_columns[2].decoded().to_real_vec(),
            &[Real::new(4.0).ok()]
        );
    }

    #[test]
    fn test_old_collation_non_unique_common_handle_index() {
        const TABLE_ID: i64 = 3;
        const INDEX_ID: i64 = 42;
        let columns_info = vec![
            {
                let mut ci = ColumnInfo::default();
                ci.set_column_id(1);
                ci.as_mut_accessor().set_tp(FieldTypeTp::LongLong);
                ci
            },
            {
                let mut ci = ColumnInfo::default();
                ci.set_column_id(2);
                ci.as_mut_accessor().set_tp(FieldTypeTp::LongLong);
                ci
            },
            {
                let mut ci = ColumnInfo::default();
                ci.set_column_id(3);
                ci.as_mut_accessor().set_tp(FieldTypeTp::Double);
                ci
            },
        ];

        // The schema of these columns. Used to check executor output.
        let schema: Vec<FieldType> = vec![
            FieldTypeTp::LongLong.into(),
            FieldTypeTp::LongLong.into(),
            FieldTypeTp::Double.into(),
        ];

        let datums = vec![Datum::U64(2), Datum::U64(3), Datum::F64(4.0)];

        let common_handle =
            datum::encode_key(&mut EvalContext::default(), &[Datum::F64(4.0)]).unwrap();

        let index_data = datum::encode_key(&mut EvalContext::default(), &datums[0..2]).unwrap();
        let mut key = table::encode_index_seek_key(TABLE_ID, INDEX_ID, &index_data);
        key.extend(common_handle);

        let key_ranges = vec![{
            let mut range = KeyRange::default();
            let start_key = key.clone();
            range.set_start(start_key);
            range.set_end(range.get_start().to_vec());
            convert_to_prefix_next(range.mut_end());
            range
        }];

        let store = FixtureStorage::from(vec![(key, vec![])]);
        let mut executor = BatchIndexScanExecutor::new(
            store,
            Arc::new(EvalConfig::default()),
            columns_info,
            key_ranges,
            1,
            false,
            false,
        )
        .unwrap();

        let mut result = executor.next_batch(10);
        assert!(result.is_drained.as_ref().unwrap());
        assert_eq!(result.physical_columns.columns_len(), 3);
        assert_eq!(result.physical_columns.rows_len(), 1);
        assert!(result.physical_columns[0].is_raw());
        result.physical_columns[0]
            .ensure_all_decoded_for_test(&mut EvalContext::default(), &schema[0])
            .unwrap();
        assert_eq!(
            result.physical_columns[0].decoded().to_int_vec(),
            &[Some(2)]
        );
        assert!(result.physical_columns[1].is_raw());
        result.physical_columns[1]
            .ensure_all_decoded_for_test(&mut EvalContext::default(), &schema[1])
            .unwrap();
        assert_eq!(
            result.physical_columns[1].decoded().to_int_vec(),
            &[Some(3)]
        );
        assert!(result.physical_columns[2].is_raw());
        result.physical_columns[2]
            .ensure_all_decoded_for_test(&mut EvalContext::default(), &schema[2])
            .unwrap();
        assert_eq!(
            result.physical_columns[2].decoded().to_real_vec(),
            &[Real::new(4.0).ok()]
        );
    }

    #[test]
    fn test_new_collation_unique_int_handle_index() {
        const TABLE_ID: i64 = 3;
        const INDEX_ID: i64 = 42;
        let columns_info = vec![
            {
                let mut ci = ColumnInfo::default();
                ci.set_column_id(1);
                ci.as_mut_accessor().set_tp(FieldTypeTp::LongLong);
                ci
            },
            {
                let mut ci = ColumnInfo::default();
                ci.set_column_id(2);
                ci.as_mut_accessor().set_tp(FieldTypeTp::Double);
                ci
            },
            {
                let mut ci = ColumnInfo::default();
                ci.set_column_id(3);
                ci.set_pk_handle(true);
                ci.as_mut_accessor().set_tp(FieldTypeTp::LongLong);
                ci
            },
        ];

        // The schema of these columns. Used to check executor output.
        let schema: Vec<FieldType> = vec![
            FieldTypeTp::LongLong.into(),
            FieldTypeTp::Double.into(),
            FieldTypeTp::LongLong.into(),
        ];

        let columns = vec![Column::new(1, 2), Column::new(2, 3.0), Column::new(3, 4)];
        let datums = vec![Datum::U64(2), Datum::F64(3.0), Datum::U64(4)];
        let index_data = datum::encode_key(&mut EvalContext::default(), &datums[0..2]).unwrap();
        let key = table::encode_index_seek_key(TABLE_ID, INDEX_ID, &index_data);

        let mut restore_data = vec![];
        restore_data
            .write_row(&mut EvalContext::default(), columns)
            .unwrap();
        let mut value = vec![8];
        value.extend(restore_data);
        value
            .write_u64(datums[2].as_int().unwrap().unwrap() as u64)
            .unwrap();

        let key_ranges = vec![{
            let mut range = KeyRange::default();
            let start_key = key.clone();
            range.set_start(start_key);
            range.set_end(range.get_start().to_vec());
            convert_to_prefix_next(range.mut_end());
            range
        }];

        let store = FixtureStorage::from(vec![(key, value)]);
        let mut executor = BatchIndexScanExecutor::new(
            store,
            Arc::new(EvalConfig::default()),
            columns_info,
            key_ranges,
            0,
            false,
            true,
        )
        .unwrap();

        let mut result = executor.next_batch(10);
        assert!(result.is_drained.as_ref().unwrap());
        assert_eq!(result.physical_columns.columns_len(), 3);
        assert_eq!(result.physical_columns.rows_len(), 1);
        assert!(result.physical_columns[0].is_raw());
        result.physical_columns[0]
            .ensure_all_decoded_for_test(&mut EvalContext::default(), &schema[0])
            .unwrap();
        assert_eq!(
            result.physical_columns[0].decoded().to_int_vec(),
            &[Some(2)]
        );
        assert!(result.physical_columns[1].is_raw());
        result.physical_columns[1]
            .ensure_all_decoded_for_test(&mut EvalContext::default(), &schema[1])
            .unwrap();
        assert_eq!(
            result.physical_columns[1].decoded().to_real_vec(),
            &[Real::new(3.0).ok()]
        );
        assert!(result.physical_columns[2].is_decoded());
        assert_eq!(
            result.physical_columns[2].decoded().to_int_vec(),
            &[Some(4)]
        );
    }

    #[test]
    fn test_new_collation_non_unique_int_handle_index() {
        const TABLE_ID: i64 = 3;
        const INDEX_ID: i64 = 42;
        let columns_info = vec![
            {
                let mut ci = ColumnInfo::default();
                ci.set_column_id(1);
                ci.as_mut_accessor().set_tp(FieldTypeTp::LongLong);
                ci
            },
            {
                let mut ci = ColumnInfo::default();
                ci.set_column_id(2);
                ci.as_mut_accessor().set_tp(FieldTypeTp::Double);
                ci
            },
            {
                let mut ci = ColumnInfo::default();
                ci.set_column_id(3);
                ci.set_pk_handle(true);
                ci.as_mut_accessor().set_tp(FieldTypeTp::LongLong);
                ci
            },
        ];

        // The schema of these columns. Used to check executor output.
        let schema: Vec<FieldType> = vec![
            FieldTypeTp::LongLong.into(),
            FieldTypeTp::Double.into(),
            FieldTypeTp::LongLong.into(),
        ];

        let columns = vec![Column::new(1, 2), Column::new(2, 3.0), Column::new(3, 4)];
        let datums = vec![Datum::U64(2), Datum::F64(3.0), Datum::U64(4)];
        let index_data = datum::encode_key(&mut EvalContext::default(), &datums).unwrap();
        let key = table::encode_index_seek_key(TABLE_ID, INDEX_ID, &index_data);

        let mut restore_data = vec![];
        restore_data
            .write_row(&mut EvalContext::default(), columns)
            .unwrap();
        let mut value = vec![0];
        value.extend(restore_data);

        let key_ranges = vec![{
            let mut range = KeyRange::default();
            let start_key = key.clone();
            range.set_start(start_key);
            range.set_end(range.get_start().to_vec());
            convert_to_prefix_next(range.mut_end());
            range
        }];

        let store = FixtureStorage::from(vec![(key, value)]);
        let mut executor = BatchIndexScanExecutor::new(
            store,
            Arc::new(EvalConfig::default()),
            columns_info,
            key_ranges,
            0,
            false,
            true,
        )
        .unwrap();

        let mut result = executor.next_batch(10);
        assert!(result.is_drained.as_ref().unwrap());
        assert_eq!(result.physical_columns.columns_len(), 3);
        assert_eq!(result.physical_columns.rows_len(), 1);
        assert!(result.physical_columns[0].is_raw());
        result.physical_columns[0]
            .ensure_all_decoded_for_test(&mut EvalContext::default(), &schema[0])
            .unwrap();
        assert_eq!(
            result.physical_columns[0].decoded().to_int_vec(),
            &[Some(2)]
        );
        assert!(result.physical_columns[1].is_raw());
        result.physical_columns[1]
            .ensure_all_decoded_for_test(&mut EvalContext::default(), &schema[1])
            .unwrap();
        assert_eq!(
            result.physical_columns[1].decoded().to_real_vec(),
            &[Real::new(3.0).ok()]
        );
        assert!(result.physical_columns[2].is_decoded());
        assert_eq!(
            result.physical_columns[2].decoded().to_int_vec(),
            &[Some(4)]
        );
    }

    #[test]
    fn test_new_collation_non_unique_common_handle_index() {
        const TABLE_ID: i64 = 3;
        const INDEX_ID: i64 = 42;
        let columns_info = vec![
            {
                let mut ci = ColumnInfo::default();
                ci.set_column_id(1);
                ci.as_mut_accessor().set_tp(FieldTypeTp::LongLong);
                ci
            },
            {
                let mut ci = ColumnInfo::default();
                ci.set_column_id(2);
                ci.as_mut_accessor().set_tp(FieldTypeTp::LongLong);
                ci
            },
            {
                let mut ci = ColumnInfo::default();
                ci.set_column_id(3);
                ci.as_mut_accessor().set_tp(FieldTypeTp::Double);
                ci
            },
        ];

        // The schema of these columns. Used to check executor output.
        let schema: Vec<FieldType> = vec![
            FieldTypeTp::LongLong.into(),
            FieldTypeTp::LongLong.into(),
            FieldTypeTp::Double.into(),
        ];

        let columns = vec![Column::new(1, 2), Column::new(2, 3), Column::new(3, 4.0)];
        let datums = vec![Datum::U64(2), Datum::U64(3), Datum::F64(4.0)];
        let index_data = datum::encode_key(&mut EvalContext::default(), &datums).unwrap();
        let key = table::encode_index_seek_key(TABLE_ID, INDEX_ID, &index_data);

        let mut restore_data = vec![];
        restore_data
            .write_row(&mut EvalContext::default(), columns)
            .unwrap();
        let mut value = vec![0];
        value.extend(restore_data);

        let key_ranges = vec![{
            let mut range = KeyRange::default();
            let start_key = key.clone();
            range.set_start(start_key);
            range.set_end(range.get_start().to_vec());
            convert_to_prefix_next(range.mut_end());
            range
        }];

        let store = FixtureStorage::from(vec![(key, value)]);
        let mut executor = BatchIndexScanExecutor::new(
            store,
            Arc::new(EvalConfig::default()),
            columns_info,
            key_ranges,
            1,
            false,
            true,
        )
        .unwrap();

        let mut result = executor.next_batch(10);
        assert!(result.is_drained.as_ref().unwrap());
        assert_eq!(result.physical_columns.columns_len(), 3);
        assert_eq!(result.physical_columns.rows_len(), 1);
        assert!(result.physical_columns[0].is_raw());
        result.physical_columns[0]
            .ensure_all_decoded_for_test(&mut EvalContext::default(), &schema[0])
            .unwrap();
        assert_eq!(
            result.physical_columns[0].decoded().to_int_vec(),
            &[Some(2)]
        );
        assert!(result.physical_columns[1].is_raw());
        result.physical_columns[1]
            .ensure_all_decoded_for_test(&mut EvalContext::default(), &schema[1])
            .unwrap();
        assert_eq!(
            result.physical_columns[1].decoded().to_int_vec(),
            &[Some(3)]
        );
        assert!(result.physical_columns[2].is_raw());
        result.physical_columns[2]
            .ensure_all_decoded_for_test(&mut EvalContext::default(), &schema[2])
            .unwrap();
        assert_eq!(
            result.physical_columns[2].decoded().to_real_vec(),
            &[Real::new(4.0).ok()]
        );
    }
}<|MERGE_RESOLUTION|>--- conflicted
+++ resolved
@@ -303,8 +303,6 @@
         value: &[u8],
         columns: &mut LazyBatchColumnVec,
     ) -> Result<()> {
-<<<<<<< HEAD
-        use DecodeHandleStrategy::*;
         match self.decode_handle_strategy {
             DecodeCommonHandleRowKey => {
                 check_record_key(key)?;
@@ -320,9 +318,6 @@
                 key = &key[table::PREFIX_LEN + table::ID_LEN..];
             }
         }
-=======
-        check_index_key(key)?;
->>>>>>> 20c275f2
         if value.len() > MAX_OLD_ENCODED_VALUE_LEN {
             if value[0] <= 1 && value[1] == table::INDEX_VALUE_COMMON_HANDLE_FLAG {
                 if self.decode_handle_strategy != DecodeCommonHandle {
@@ -512,13 +507,6 @@
         value: &[u8],
         columns: &mut LazyBatchColumnVec,
     ) -> Result<()> {
-<<<<<<< HEAD
-        use DecodeHandleStrategy::*;
-=======
-        // The payload part of the key
-        let mut key_payload = &key[table::PREFIX_LEN + table::ID_LEN..];
->>>>>>> 20c275f2
-
         Self::extract_columns_from_datum_format(
             &mut key_payload,
             &mut columns[..self.columns_id_without_handle.len()],
