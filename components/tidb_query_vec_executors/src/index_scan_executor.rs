// Copyright 2019 TiKV Project Authors. Licensed under Apache-2.0.

use std::sync::Arc;

use kvproto::coprocessor::KeyRange;
use tidb_query_datatype::EvalType;
use tipb::ColumnInfo;
use tipb::FieldType;
use tipb::IndexScan;

use super::util::scan_executor::*;
use crate::interface::*;
use codec::prelude::NumberDecoder;
use tidb_query_common::storage::{IntervalRange, Storage};
use tidb_query_common::Result;
use tidb_query_datatype::codec::batch::{LazyBatchColumn, LazyBatchColumnVec};
use tidb_query_datatype::codec::table::{
    check_index_key, check_record_key, MAX_OLD_ENCODED_VALUE_LEN,
};
use tidb_query_datatype::codec::{datum, table};
use tidb_query_datatype::expr::{EvalConfig, EvalContext};

use DecodeHandleStrategy::*;

pub struct BatchIndexScanExecutor<S: Storage>(ScanExecutor<S, IndexScanExecutorImpl>);

// We assign a dummy type `Box<dyn Storage<Statistics = ()>>` so that we can omit the type
// when calling `check_supported`.
impl BatchIndexScanExecutor<Box<dyn Storage<Statistics = ()>>> {
    /// Checks whether this executor can be used.
    #[inline]
    pub fn check_supported(descriptor: &IndexScan) -> Result<()> {
        check_columns_info_supported(descriptor.get_columns())
    }
}

impl<S: Storage> BatchIndexScanExecutor<S> {
    pub fn new(
        storage: S,
        config: Arc<EvalConfig>,
        columns_info: Vec<ColumnInfo>,
        key_ranges: Vec<KeyRange>,
        primary_column_ids_len: usize,
        is_backward: bool,
        unique: bool,
    ) -> Result<Self> {
        // Note 1: `unique = true` doesn't completely mean that it is a unique index scan. Instead
        // it just means that we can use point-get for this index. In the following scenarios
        // `unique` will be `false`:
        // - scan from a non-unique index
        // - scan from a unique index with like: where unique-index like xxx
        //
        // Note 2: Unlike table scan executor, the accepted `columns_info` of index scan executor is
        // strictly stipulated. The order of columns in the schema must be the same as index data
        // stored and if PK handle is needed it must be placed as the last one.
        //
        // Note 3: Currently TiDB may send multiple PK handles to TiKV (but only the last one is
        // real). We accept this kind of request for compatibility considerations, but will be
        // forbidden soon.

        let is_int_handle = columns_info.last().map_or(false, |ci| ci.get_pk_handle());
        let is_common_handle = primary_column_ids_len > 0;
        let (decode_handle_strategy, handle_column_cnt) = match (is_int_handle, is_common_handle) {
            (false, false) => (NoDecode, 0),
            (false, true) => (DecodeCommonHandle, primary_column_ids_len),
            (true, false) => (DecodeIntHandle, 1),
            // TiDB may accidentally push down both int handle or common handle.
            // However, we still try to decode int handle.
            _ => {
                return Err(other_err!(
                    "Both int handle and common handle are push downed"
                ));
            }
        };

        if handle_column_cnt > columns_info.len() {
            return Err(other_err!(
                "The number of handle columns exceeds the length of `columns_info`"
            ));
        }

        let schema: Vec<_> = columns_info
            .iter()
            .map(|ci| field_type_from_column_info(&ci))
            .collect();

        let columns_id_without_handle: Vec<_> = columns_info
            [..columns_info.len() - handle_column_cnt]
            .iter()
            .map(|ci| ci.get_column_id())
            .collect();

        let imp = IndexScanExecutorImpl {
            context: EvalContext::new(config),
            schema,
            columns_id_without_handle,
            decode_handle_strategy,
        };
        let wrapper = ScanExecutor::new(ScanExecutorOptions {
            imp,
            storage,
            key_ranges,
            is_backward,
            is_key_only: false,
            accept_point_range: unique,
        })?;
        Ok(Self(wrapper))
    }

    pub fn new_for_analyze(
        storage: S,
        config: Arc<EvalConfig>,
        cols_len: usize,
        key_ranges: Vec<KeyRange>,
        is_common_handle: bool,
    ) -> Result<Self> {
        use DecodeHandleStrategy::*;

        let (decode_handle_strategy, handle_column_cnt) = if is_common_handle {
            (DecodeCommonHandleRowKey, cols_len)
        } else {
            (NoDecode, 0)
        };

        let schema = (0..cols_len)
            .map(|_| field_type_with_unspecified_tp())
            .collect();

        let columns_id_without_handle = (0..cols_len - handle_column_cnt)
            .map(|i| i as i64)
            .collect();

        let imp = IndexScanExecutorImpl {
            context: EvalContext::new(config),
            schema,
            columns_id_without_handle,
            decode_handle_strategy,
        };

        let wrapper = ScanExecutor::new(ScanExecutorOptions {
            imp,
            storage,
            key_ranges,
            is_backward: false,
            is_key_only: false,
            accept_point_range: false,
        })?;
        Ok(Self(wrapper))
    }
}

impl<S: Storage> BatchExecutor for BatchIndexScanExecutor<S> {
    type StorageStats = S::Statistics;

    #[inline]
    fn schema(&self) -> &[FieldType] {
        self.0.schema()
    }

    #[inline]
    fn next_batch(&mut self, scan_rows: usize) -> BatchExecuteResult {
        self.0.next_batch(scan_rows)
    }

    #[inline]
    fn collect_exec_stats(&mut self, dest: &mut ExecuteStats) {
        self.0.collect_exec_stats(dest);
    }

    #[inline]
    fn collect_storage_stats(&mut self, dest: &mut Self::StorageStats) {
        self.0.collect_storage_stats(dest);
    }

    #[inline]
    fn take_scanned_range(&mut self) -> IntervalRange {
        self.0.take_scanned_range()
    }

    #[inline]
    fn can_be_cached(&self) -> bool {
        self.0.can_be_cached()
    }
}

#[derive(PartialEq, Debug)]
enum DecodeHandleStrategy {
    NoDecode,
    DecodeIntHandle,
    DecodeCommonHandle,
<<<<<<< HEAD
    // Use for analyze common handle index.
    DecodeCommonHandleRowKey,
=======
>>>>>>> 3d6dbd7d
}

struct IndexScanExecutorImpl {
    /// See `TableScanExecutorImpl`'s `context`.
    context: EvalContext,

    /// See `TableScanExecutorImpl`'s `schema`.
    schema: Vec<FieldType>,

    /// ID of interested columns (exclude PK handle column).
    columns_id_without_handle: Vec<i64>,

    /// The strategy to decode handles.
    /// Handle will be always placed in the last column.
    decode_handle_strategy: DecodeHandleStrategy,
}

impl ScanExecutorImpl for IndexScanExecutorImpl {
    #[inline]
    fn schema(&self) -> &[FieldType] {
        &self.schema
    }

    #[inline]
    fn mut_context(&mut self) -> &mut EvalContext {
        &mut self.context
    }

    /// Constructs empty columns, with PK containing int handle in decoded format and the rest in raw format.
    ///
    /// Note: the structure of the constructed column is the same as table scan executor but due
    /// to different reasons.
    fn build_column_vec(&self, scan_rows: usize) -> LazyBatchColumnVec {
        let columns_len = self.schema.len();
        let mut columns = Vec::with_capacity(columns_len);

        for _ in 0..self.columns_id_without_handle.len() {
            columns.push(LazyBatchColumn::raw_with_capacity(scan_rows));
        }

        match self.decode_handle_strategy {
            NoDecode => {}
            DecodeIntHandle => {
                columns.push(LazyBatchColumn::decoded_with_capacity_and_tp(
                    scan_rows,
                    EvalType::Int,
                ));
            }
<<<<<<< HEAD
            DecodeCommonHandle | DecodeCommonHandleRowKey => {
=======
            DecodeCommonHandle => {
>>>>>>> 3d6dbd7d
                for _ in self.columns_id_without_handle.len()..columns_len {
                    columns.push(LazyBatchColumn::raw_with_capacity(scan_rows));
                }
            }
        }

        assert_eq!(columns.len(), columns_len);
        LazyBatchColumnVec::from(columns)
    }

    // Currently, we have 6 foramts of index value.
    // Value layout:
    // +--With Restore Data(for indices on string columns)
    // |  |
    // |  +--Non Unique (TailLen = len(PaddingData) + len(Flag), TailLen < 8 always)
    // |  |  |
    // |  |  |  Layout: TailLen |      RestoreData  |      PaddingData
    // |  |  |  Length: 1       | size(RestoreData) | size(paddingData)
    // |  |  |
    // |  |  |  The length >= 10 always because of padding.
    // |  |
    // |  |
    // |  +--Unique Common Handle
    // |  |  |
    // |  |  |
    // |  |  |  Layout: 0x00 | CHandle Flag | CHandle Len | CHandle       | RestoreData
    // |  |  |  Length: 1    | 1            | 2           | size(CHandle) | size(RestoreData)
    // |  |  |
    // |  |  |  The length > 10 always because of CHandle size.
    // |  |
    // |  |
    // |  +--Unique Integer Handle (TailLen = len(Handle) + len(Flag), TailLen == 8 || TailLen == 9)
    // |     |
    // |     |  Layout: 0x08 |    RestoreData    |  Handle
    // |     |  Length: 1    | size(RestoreData) |   8
    // |     |
    // |     |  The length >= 10 always since size(RestoreData) > 0.
    // |
    // |
    // +--Without Restore Data
    // |
    // +--Non Unique
    // |  |
    // |  |  Layout: '0'
    // |  |  Length:  1
    // |
    // +--Unique Common Handle
    // |  |
    // |  |  Layout: 0x00 | CHandle Flag | CHandle Len | CHandle
    //    |  Length: 1    | 1            | 2           | size(CHandle)
    // |
    // |
    // +--Unique Integer Handle
    // |
    // |  Layout: Handle
    // |  Length:   8
    // For more intuitive explanation, check the docs: https://docs.google.com/document/d/1Co5iMiaxitv3okJmLYLJxZYCNChcjzswJMRr-_45Eqg/edit?usp=sharing
    #[inline]
    fn process_kv_pair(
        &mut self,
        mut key: &[u8],
        value: &[u8],
        columns: &mut LazyBatchColumnVec,
    ) -> Result<()> {
<<<<<<< HEAD
        match self.decode_handle_strategy {
            DecodeCommonHandleRowKey => {
                check_record_key(key)?;
                key = &key[table::PREFIX_LEN..];
                Self::extract_columns_from_datum_format(
                    &mut key,
                    &mut columns[0..self.schema.len()],
                )?;
                return Ok(());
            }
            _ => {
                check_index_key(key)?;
                key = &key[table::PREFIX_LEN + table::ID_LEN..];
            }
        }
=======
        check_index_key(key)?;
>>>>>>> 3d6dbd7d
        if value.len() > MAX_OLD_ENCODED_VALUE_LEN {
            if value[0] <= 1 && value[1] == table::INDEX_VALUE_COMMON_HANDLE_FLAG {
                if self.decode_handle_strategy != DecodeCommonHandle {
                    return Err(other_err!("Expect to decode index values with common handles in `DecodeCommonHandle` mode."));
                }
                self.process_unique_common_handle_value(key, value, columns)
            } else {
                self.process_new_collation_value(key, value, columns)
            }
        } else {
            self.process_old_collation_value(key, value, columns)
        }
    }
}

impl IndexScanExecutorImpl {
    #[inline]
    fn decode_handle_from_value(&self, mut value: &[u8]) -> Result<i64> {
        // NOTE: it is not `number::decode_i64`.
        value
            .read_u64()
            .map_err(|_| other_err!("Failed to decode handle in value as i64"))
            .map(|x| x as i64)
    }

    #[inline]
    fn decode_handle_from_key(&self, key: &[u8]) -> Result<i64> {
        let flag = key[0];
        let mut val = &key[1..];

        // TODO: Better to use `push_datum`. This requires us to allow `push_datum`
        // receiving optional time zone first.

        match flag {
            datum::INT_FLAG => val
                .read_i64()
                .map_err(|_| other_err!("Failed to decode handle in key as i64")),
            datum::UINT_FLAG => val
                .read_u64()
                .map_err(|_| other_err!("Failed to decode handle in key as u64"))
                .map(|x| x as i64),
            _ => Err(other_err!("Unexpected handle flag {}", flag)),
        }
    }

    fn extract_columns_from_row_format(
        &mut self,
        value: &[u8],
        columns: &mut LazyBatchColumnVec,
    ) -> Result<()> {
        use tidb_query_datatype::codec::row::v2::{RowSlice, V1CompatibleEncoder};

        let row = RowSlice::from_bytes(value)?;
        for (idx, col_id) in self.columns_id_without_handle.iter().enumerate() {
            if let Some((start, offset)) = row.search_in_non_null_ids(*col_id)? {
                let mut buffer_to_write = columns[idx].mut_raw().begin_concat_extend();
                buffer_to_write
                    .write_v2_as_datum(&row.values()[start..offset], &self.schema[idx])?;
            } else if row.search_in_null_ids(*col_id) {
                columns[idx].mut_raw().push(datum::DATUM_DATA_NULL);
            } else {
                return Err(other_err!("Unexpected missing column {}", col_id));
            }
        }
        Ok(())
    }

    fn extract_columns_from_datum_format(
        datum: &mut &[u8],
        columns: &mut [LazyBatchColumn],
    ) -> Result<()> {
        for (i, column) in columns.iter_mut().enumerate() {
            if datum.is_empty() {
                return Err(other_err!("{}th column is missing value", i));
            }
            let (value, remaining) = datum::split_datum(datum, false)?;
            column.mut_raw().push(value);
            *datum = remaining;
<<<<<<< HEAD
=======
        }
        Ok(())
    }

    // Process index values that contain common handle flags.
    // NOTE: If there is no restore data in index value, we need to extract the index column from the key.
    // 1. Unique common handle in new collation
    // |  Layout: 0x00 | CHandle Flag | CHandle Len | CHandle       | RestoreData
    // |  Length: 1    | 1            | 2           | size(CHandle) | size(RestoreData)
    //
    // 2. Unique common handle in old collation
    // |  Layout: 0x00 | CHandle Flag | CHandle Len | CHandle       |
    // |  Length: 1    | 1            | 2           | size(CHandle) |
    fn process_unique_common_handle_value(
        &mut self,
        key: &[u8],
        value: &[u8],
        columns: &mut LazyBatchColumnVec,
    ) -> Result<()> {
        let handle_len = (&value[2..]).read_u16().map_err(|_| {
            other_err!(
                "Fail to read common handle's length from value: {:X?}",
                value
            )
        })? as usize;
        let handle_end_offset = 4 + handle_len;

        if handle_end_offset > value.len() {
            return Err(other_err!("`handle_len` is corrupted: {}", handle_len));
        }

        // If there are some restore data, the index value is in new collation.
        if handle_end_offset < value.len() {
            let restore_values = &value[handle_end_offset..];
            self.extract_columns_from_row_format(restore_values, columns)?;
        } else {
            // Otherwise, the index value is in old collation, we should extract the index columns from the key.
            let mut key_payload = &key[table::PREFIX_LEN + table::ID_LEN..];
            Self::extract_columns_from_datum_format(
                &mut key_payload,
                &mut columns[..self.columns_id_without_handle.len()],
            )?;
>>>>>>> 3d6dbd7d
        }

        // Decode the common handles.
        let mut common_handle = &value[4..handle_end_offset];
        Self::extract_columns_from_datum_format(
            &mut common_handle,
            &mut columns[self.columns_id_without_handle.len()..],
        )?;

        Ok(())
    }

<<<<<<< HEAD
    // Process index values that contain common handle flags.
    // NOTE: If there is no restore data in index value, we need to extract the index column from the key.
    // 1. Unique common handle in new collation
    // |  Layout: 0x00 | CHandle Flag | CHandle Len | CHandle       | RestoreData
    // |  Length: 1    | 1            | 2           | size(CHandle) | size(RestoreData)
    //
    // 2. Unique common handle in old collation
    // |  Layout: 0x00 | CHandle Flag | CHandle Len | CHandle       |
    // |  Length: 1    | 1            | 2           | size(CHandle) |
    fn process_unique_common_handle_value(
=======
    // Process index values that are in new collation but don't contain common handle.
    // These index values have 2 types.
    // 1. Non-unique index
    //      * Key contains a int handle.
    //      * Key contains a common handle.
    // 2. Unique index
    //      * Value contains a int handle.
    fn process_new_collation_value(
        &mut self,
        mut key: &[u8],
        value: &[u8],
        columns: &mut LazyBatchColumnVec,
    ) -> Result<()> {
        let tail_len = value[0] as usize;

        if tail_len > value.len() {
            return Err(other_err!("`tail_len`: {} is corrupted", tail_len));
        }

        let restore_values = &value[1..value.len() - tail_len];
        self.extract_columns_from_row_format(restore_values, columns)?;

        match self.decode_handle_strategy {
            NoDecode => {}
            // This is a non-unique index value, we should extract the int handle from the key.
            DecodeIntHandle if tail_len < 8 => {
                key = &key[table::PREFIX_LEN + table::ID_LEN..];
                datum::skip_n(&mut key, self.columns_id_without_handle.len())?;
                let handle = self.decode_handle_from_key(key)?;
                columns[self.columns_id_without_handle.len()]
                    .mut_decoded()
                    .push_int(Some(handle));
            }
            // This is a unique index value, we should extract the int handle from the value.
            DecodeIntHandle => {
                let handle = self.decode_handle_from_value(&value[value.len() - tail_len..])?;
                columns[self.columns_id_without_handle.len()]
                    .mut_decoded()
                    .push_int(Some(handle));
            }
            // This is a non-unique index value, we should extract the common handle from the key.
            DecodeCommonHandle => {
                key = &key[table::PREFIX_LEN + table::ID_LEN..];
                datum::skip_n(&mut key, self.columns_id_without_handle.len())?;
                Self::extract_columns_from_datum_format(
                    &mut key,
                    &mut columns[self.columns_id_without_handle.len()..],
                )?;
            }
        }
        Ok(())
    }

    // Process index values that are in old collation but don't contain common handles.
    fn process_old_collation_value(
>>>>>>> 3d6dbd7d
        &mut self,
        mut key_payload: &[u8],
        value: &[u8],
        columns: &mut LazyBatchColumnVec,
    ) -> Result<()> {
<<<<<<< HEAD
        let handle_len = (&value[2..]).read_u16().map_err(|_| {
            other_err!(
                "Fail to read common handle's length from value: {:X?}",
                value
            )
        })? as usize;
        let handle_end_offset = 4 + handle_len;

        if handle_end_offset > value.len() {
            return Err(other_err!("`handle_len` is corrupted: {}", handle_len));
        }

        // If there are some restore data, the index value is in new collation.
        if handle_end_offset < value.len() {
            let restore_values = &value[handle_end_offset..];
            self.extract_columns_from_row_format(restore_values, columns)?;
        } else {
            // Otherwise, the index value is in old collation, we should extract the index columns from the key.
            Self::extract_columns_from_datum_format(
                &mut key_payload,
                &mut columns[..self.columns_id_without_handle.len()],
            )?;
        }

        // Decode the common handles.
        let mut common_handle = &value[4..handle_end_offset];
        Self::extract_columns_from_datum_format(
            &mut common_handle,
            &mut columns[self.columns_id_without_handle.len()..],
        )?;

        Ok(())
    }

    // Process index values that are in new collation but don't contain common handle.
    // These index values have 2 types.
    // 1. Non-unique index
    //      * Key contains a int handle.
    //      * Key contains a common handle.
    // 2. Unique index
    //      * Value contains a int handle.
    fn process_new_collation_value(
        &mut self,
        mut key_payload: &[u8],
        value: &[u8],
        columns: &mut LazyBatchColumnVec,
    ) -> Result<()> {
        let tail_len = value[0] as usize;

        if tail_len > value.len() {
            return Err(other_err!("`tail_len`: {} is corrupted", tail_len));
        }

        let restore_values = &value[1..value.len() - tail_len];
        self.extract_columns_from_row_format(restore_values, columns)?;

        match self.decode_handle_strategy {
            NoDecode | DecodeCommonHandleRowKey => {}
            // This is a non-unique index value, we should extract the int handle from the key.
            DecodeIntHandle if tail_len < 8 => {
                datum::skip_n(&mut key_payload, self.columns_id_without_handle.len())?;
                let handle = self.decode_handle_from_key(key_payload)?;
                columns[self.columns_id_without_handle.len()]
                    .mut_decoded()
                    .push_int(Some(handle));
            }
            // This is a unique index value, we should extract the int handle from the value.
            DecodeIntHandle => {
                let handle = self.decode_handle_from_value(&value[value.len() - tail_len..])?;
                columns[self.columns_id_without_handle.len()]
                    .mut_decoded()
                    .push_int(Some(handle));
            }
            // This is a non-unique index value, we should extract the common handle from the key.
            DecodeCommonHandle => {
                datum::skip_n(&mut key_payload, self.columns_id_without_handle.len())?;
                Self::extract_columns_from_datum_format(
                    &mut key_payload,
                    &mut columns[self.columns_id_without_handle.len()..],
                )?;
            }
        }
        Ok(())
    }

    // Process index values that are in old collation but don't contain common handles.
    fn process_old_collation_value(
        &mut self,
        mut key_payload: &[u8],
        value: &[u8],
        columns: &mut LazyBatchColumnVec,
    ) -> Result<()> {
        Self::extract_columns_from_datum_format(
            &mut key_payload,
            &mut columns[..self.columns_id_without_handle.len()],
        )?;

        match self.decode_handle_strategy {
            NoDecode | DecodeCommonHandleRowKey => {}
=======
        // The payload part of the key
        let mut key_payload = &key[table::PREFIX_LEN + table::ID_LEN..];

        Self::extract_columns_from_datum_format(
            &mut key_payload,
            &mut columns[..self.columns_id_without_handle.len()],
        )?;

        match self.decode_handle_strategy {
            NoDecode => {}
>>>>>>> 3d6dbd7d
            // For normal index, it is placed at the end and any columns prior to it are
            // ensured to be interested. For unique index, it is placed in the value.
            DecodeIntHandle if key_payload.is_empty() => {
                // This is a unique index, and we should look up PK int handle in the value.
                let handle_val = self.decode_handle_from_value(value)?;
                columns[self.columns_id_without_handle.len()]
                    .mut_decoded()
                    .push_int(Some(handle_val));
            }
            DecodeIntHandle => {
                // This is a normal index, and we should look up PK handle in the key.
                let handle_val = self.decode_handle_from_key(key_payload)?;
                columns[self.columns_id_without_handle.len()]
                    .mut_decoded()
                    .push_int(Some(handle_val));
            }
            DecodeCommonHandle => {
                // Otherwise, if the handle is common handle, we extract it from the key.
                Self::extract_columns_from_datum_format(
                    &mut key_payload,
                    &mut columns[self.columns_id_without_handle.len()..],
                )?;
            }
        }

        Ok(())
    }
}

#[cfg(test)]
mod tests {
    use super::*;

    use std::sync::Arc;

    use codec::prelude::NumberEncoder;
    use kvproto::coprocessor::KeyRange;
    use tidb_query_datatype::{FieldTypeAccessor, FieldTypeTp};
    use tipb::ColumnInfo;

    use tidb_query_common::storage::test_fixture::FixtureStorage;
    use tidb_query_common::util::convert_to_prefix_next;
    use tidb_query_datatype::codec::data_type::*;
    use tidb_query_datatype::codec::{
        datum,
        row::v2::encoder_for_test::{Column, RowEncoder},
        table, Datum,
    };
    use tidb_query_datatype::expr::EvalConfig;

    #[test]
    fn test_basic() {
        const TABLE_ID: i64 = 3;
        const INDEX_ID: i64 = 42;
        let mut ctx = EvalContext::default();

        // Index schema: (INT, FLOAT)

        // the elements in data are: [int index, float index, handle id].
        let data = vec![
            [Datum::I64(-5), Datum::F64(0.3), Datum::I64(10)],
            [Datum::I64(5), Datum::F64(5.1), Datum::I64(5)],
            [Datum::I64(5), Datum::F64(10.5), Datum::I64(2)],
        ];

        // The column info for each column in `data`. Used to build the executor.
        let columns_info = vec![
            {
                let mut ci = ColumnInfo::default();
                ci.as_mut_accessor().set_tp(FieldTypeTp::LongLong);
                ci
            },
            {
                let mut ci = ColumnInfo::default();
                ci.as_mut_accessor().set_tp(FieldTypeTp::Double);
                ci
            },
            {
                let mut ci = ColumnInfo::default();
                ci.as_mut_accessor().set_tp(FieldTypeTp::LongLong);
                ci.set_pk_handle(true);
                ci
            },
        ];

        // The schema of these columns. Used to check executor output.
        let schema = vec![
            FieldTypeTp::LongLong.into(),
            FieldTypeTp::Double.into(),
            FieldTypeTp::LongLong.into(),
        ];

        // Case 1. Normal index.

        // For a normal index, the PK handle is stored in the key and nothing interesting is stored
        // in the value. So let's build corresponding KV data.

        let store = {
            let kv: Vec<_> = data
                .iter()
                .map(|datums| {
                    let index_data = datum::encode_key(&mut ctx, datums).unwrap();
                    let key = table::encode_index_seek_key(TABLE_ID, INDEX_ID, &index_data);
                    let value = vec![];
                    (key, value)
                })
                .collect();
            FixtureStorage::from(kv)
        };

        {
            // Case 1.1. Normal index, without PK, scan total index in reverse order.

            let key_ranges = vec![{
                let mut range = KeyRange::default();
                let start_data = datum::encode_key(&mut ctx, &[Datum::Min]).unwrap();
                let start_key = table::encode_index_seek_key(TABLE_ID, INDEX_ID, &start_data);
                range.set_start(start_key);
                let end_data = datum::encode_key(&mut ctx, &[Datum::Max]).unwrap();
                let end_key = table::encode_index_seek_key(TABLE_ID, INDEX_ID, &end_data);
                range.set_end(end_key);
                range
            }];

            let mut executor = BatchIndexScanExecutor::new(
                store.clone(),
                Arc::new(EvalConfig::default()),
                vec![columns_info[0].clone(), columns_info[1].clone()],
                key_ranges,
                0,
                true,
                false,
            )
            .unwrap();

            let mut result = executor.next_batch(10);
            assert!(result.is_drained.as_ref().unwrap());
            assert_eq!(result.physical_columns.columns_len(), 2);
            assert_eq!(result.physical_columns.rows_len(), 3);
            assert!(result.physical_columns[0].is_raw());
            result.physical_columns[0]
                .ensure_all_decoded_for_test(&mut ctx, &schema[0])
                .unwrap();
            assert_eq!(
                result.physical_columns[0].decoded().to_int_vec(),
                &[Some(5), Some(5), Some(-5)]
            );
            assert!(result.physical_columns[1].is_raw());
            result.physical_columns[1]
                .ensure_all_decoded_for_test(&mut ctx, &schema[1])
                .unwrap();
            assert_eq!(
                result.physical_columns[1].decoded().to_real_vec(),
                &[
                    Real::new(10.5).ok(),
                    Real::new(5.1).ok(),
                    Real::new(0.3).ok()
                ]
            );
        }

        {
            // Case 1.2. Normal index, with PK, scan index prefix.

            let key_ranges = vec![{
                let mut range = KeyRange::default();
                let start_data = datum::encode_key(&mut ctx, &[Datum::I64(2)]).unwrap();
                let start_key = table::encode_index_seek_key(TABLE_ID, INDEX_ID, &start_data);
                range.set_start(start_key);
                let end_data = datum::encode_key(&mut ctx, &[Datum::I64(6)]).unwrap();
                let end_key = table::encode_index_seek_key(TABLE_ID, INDEX_ID, &end_data);
                range.set_end(end_key);
                range
            }];

            let mut executor = BatchIndexScanExecutor::new(
                store,
                Arc::new(EvalConfig::default()),
                vec![
                    columns_info[0].clone(),
                    columns_info[1].clone(),
                    columns_info[2].clone(),
                ],
                key_ranges,
                0,
                false,
                false,
            )
            .unwrap();

            let mut result = executor.next_batch(10);
            assert!(result.is_drained.as_ref().unwrap());
            assert_eq!(result.physical_columns.columns_len(), 3);
            assert_eq!(result.physical_columns.rows_len(), 2);
            assert!(result.physical_columns[0].is_raw());
            result.physical_columns[0]
                .ensure_all_decoded_for_test(&mut ctx, &schema[0])
                .unwrap();
            assert_eq!(
                result.physical_columns[0].decoded().to_int_vec(),
                &[Some(5), Some(5)]
            );
            assert!(result.physical_columns[1].is_raw());
            result.physical_columns[1]
                .ensure_all_decoded_for_test(&mut ctx, &schema[1])
                .unwrap();
            assert_eq!(
                result.physical_columns[1].decoded().to_real_vec(),
                &[Real::new(5.1).ok(), Real::new(10.5).ok()]
            );
            assert!(result.physical_columns[2].is_decoded());
            assert_eq!(
                result.physical_columns[2].decoded().to_int_vec(),
                &[Some(5), Some(2)]
            );
        }

        // Case 2. Unique index.

        // For a unique index, the PK handle is stored in the value.

        let store = {
            let kv: Vec<_> = data
                .iter()
                .map(|datums| {
                    let index_data = datum::encode_key(&mut ctx, &datums[0..2]).unwrap();
                    let key = table::encode_index_seek_key(TABLE_ID, INDEX_ID, &index_data);
                    // PK handle in the value
                    let mut value = vec![];
                    value
                        .write_u64(datums[2].as_int().unwrap().unwrap() as u64)
                        .unwrap();
                    (key, value)
                })
                .collect();
            FixtureStorage::from(kv)
        };

        {
            // Case 2.1. Unique index, prefix range scan.

            let key_ranges = vec![{
                let mut range = KeyRange::default();
                let start_data = datum::encode_key(&mut ctx, &[Datum::I64(5)]).unwrap();
                let start_key = table::encode_index_seek_key(TABLE_ID, INDEX_ID, &start_data);
                range.set_start(start_key);
                range.set_end(range.get_start().to_vec());
                convert_to_prefix_next(range.mut_end());
                range
            }];

            let mut executor = BatchIndexScanExecutor::new(
                store.clone(),
                Arc::new(EvalConfig::default()),
                vec![
                    columns_info[0].clone(),
                    columns_info[1].clone(),
                    columns_info[2].clone(),
                ],
                key_ranges,
                0,
                false,
                false,
            )
            .unwrap();

            let mut result = executor.next_batch(10);
            assert!(result.is_drained.as_ref().unwrap());
            assert_eq!(result.physical_columns.columns_len(), 3);
            assert_eq!(result.physical_columns.rows_len(), 2);
            assert!(result.physical_columns[0].is_raw());
            result.physical_columns[0]
                .ensure_all_decoded_for_test(&mut ctx, &schema[0])
                .unwrap();
            assert_eq!(
                result.physical_columns[0].decoded().to_int_vec(),
                &[Some(5), Some(5)]
            );
            assert!(result.physical_columns[1].is_raw());
            result.physical_columns[1]
                .ensure_all_decoded_for_test(&mut ctx, &schema[1])
                .unwrap();
            assert_eq!(
                result.physical_columns[1].decoded().to_real_vec(),
                &[Real::new(5.1).ok(), Real::new(10.5).ok()]
            );
            assert!(result.physical_columns[2].is_decoded());
            assert_eq!(
                result.physical_columns[2].decoded().to_int_vec(),
                &[Some(5), Some(2)]
            );
        }

        {
            // Case 2.2. Unique index, point scan.

            let key_ranges = vec![{
                let mut range = KeyRange::default();
                let start_data =
                    datum::encode_key(&mut ctx, &[Datum::I64(5), Datum::F64(5.1)]).unwrap();
                let start_key = table::encode_index_seek_key(TABLE_ID, INDEX_ID, &start_data);
                range.set_start(start_key);
                range.set_end(range.get_start().to_vec());
                convert_to_prefix_next(range.mut_end());
                range
            }];

            let mut executor = BatchIndexScanExecutor::new(
                store,
                Arc::new(EvalConfig::default()),
                vec![
                    columns_info[0].clone(),
                    columns_info[1].clone(),
                    columns_info[2].clone(),
                ],
                key_ranges,
                0,
                false,
                true,
            )
            .unwrap();

            let mut result = executor.next_batch(10);
            assert!(result.is_drained.as_ref().unwrap());
            assert_eq!(result.physical_columns.columns_len(), 3);
            assert_eq!(result.physical_columns.rows_len(), 1);
            assert!(result.physical_columns[0].is_raw());
            result.physical_columns[0]
                .ensure_all_decoded_for_test(&mut ctx, &schema[0])
                .unwrap();
            assert_eq!(
                result.physical_columns[0].decoded().to_int_vec(),
                &[Some(5)]
            );
            assert!(result.physical_columns[1].is_raw());
            result.physical_columns[1]
                .ensure_all_decoded_for_test(&mut ctx, &schema[1])
                .unwrap();
            assert_eq!(
                result.physical_columns[1].decoded().to_real_vec(),
                &[Real::new(5.1).ok()]
            );
            assert!(result.physical_columns[2].is_decoded());
            assert_eq!(
                result.physical_columns[2].decoded().to_int_vec(),
                &[Some(5)]
            );
        }
    }

    #[test]
    fn test_unique_common_handle_index() {
        const TABLE_ID: i64 = 3;
        const INDEX_ID: i64 = 42;
        let columns_info = vec![
            {
                let mut ci = ColumnInfo::default();
                ci.set_column_id(1);
                ci.as_mut_accessor().set_tp(FieldTypeTp::LongLong);
                ci
            },
            {
                let mut ci = ColumnInfo::default();
                ci.set_column_id(2);
                ci.as_mut_accessor().set_tp(FieldTypeTp::LongLong);
                ci
            },
            {
                let mut ci = ColumnInfo::default();
                ci.set_column_id(3);
                ci.as_mut_accessor().set_tp(FieldTypeTp::Double);
                ci
            },
        ];

        // The schema of these columns. Used to check executor output.
        let schema: Vec<FieldType> = vec![
            FieldTypeTp::LongLong.into(),
            FieldTypeTp::LongLong.into(),
            FieldTypeTp::Double.into(),
        ];

        let columns = vec![Column::new(1, 2), Column::new(2, 3), Column::new(3, 4.0)];
        let datums = vec![Datum::U64(2), Datum::U64(3), Datum::F64(4.0)];

        let mut value_prefix = vec![];
        let mut restore_data = vec![];
        let common_handle =
            datum::encode_value(&mut EvalContext::default(), &[Datum::F64(4.0)]).unwrap();

        restore_data
            .write_row(&mut EvalContext::default(), columns)
            .unwrap();

        // Tail length
        value_prefix.push(0);
        // Common handle flag
        value_prefix.push(127);
        // Common handle length
        value_prefix.write_u16(common_handle.len() as u16).unwrap();

        // Common handle
        value_prefix.extend(common_handle);

        let index_data = datum::encode_key(&mut EvalContext::default(), &datums[0..2]).unwrap();
        let key = table::encode_index_seek_key(TABLE_ID, INDEX_ID, &index_data);

        let key_ranges = vec![{
            let mut range = KeyRange::default();
            let start_key = key.clone();
            range.set_start(start_key);
            range.set_end(range.get_start().to_vec());
            convert_to_prefix_next(range.mut_end());
            range
        }];

        // 1. New collation unique common handle.
        let mut value = value_prefix.clone();
        value.extend(restore_data);
        let store = FixtureStorage::from(vec![(key.clone(), value)]);
        let mut executor = BatchIndexScanExecutor::new(
            store,
            Arc::new(EvalConfig::default()),
            columns_info.clone(),
            key_ranges.clone(),
            1,
            false,
            true,
        )
        .unwrap();

        let mut result = executor.next_batch(10);
        assert!(result.is_drained.as_ref().unwrap());
        assert_eq!(result.physical_columns.columns_len(), 3);
        assert_eq!(result.physical_columns.rows_len(), 1);
        assert!(result.physical_columns[0].is_raw());
        result.physical_columns[0]
            .ensure_all_decoded_for_test(&mut EvalContext::default(), &schema[0])
            .unwrap();
        assert_eq!(
            result.physical_columns[0].decoded().to_int_vec(),
            &[Some(2)]
        );
        assert!(result.physical_columns[1].is_raw());
        result.physical_columns[1]
            .ensure_all_decoded_for_test(&mut EvalContext::default(), &schema[1])
            .unwrap();
        assert_eq!(
            result.physical_columns[1].decoded().to_int_vec(),
            &[Some(3)]
        );
        assert!(result.physical_columns[2].is_raw());
        result.physical_columns[2]
            .ensure_all_decoded_for_test(&mut EvalContext::default(), &schema[2])
            .unwrap();
        assert_eq!(
            result.physical_columns[2].decoded().to_real_vec(),
            &[Real::new(4.0).ok()]
        );

        let value = value_prefix;
        let store = FixtureStorage::from(vec![(key, value)]);
        let mut executor = BatchIndexScanExecutor::new(
            store,
            Arc::new(EvalConfig::default()),
            columns_info,
            key_ranges,
            1,
            false,
            true,
        )
        .unwrap();

        let mut result = executor.next_batch(10);
        assert!(result.is_drained.as_ref().unwrap());
        assert_eq!(result.physical_columns.columns_len(), 3);
        assert_eq!(result.physical_columns.rows_len(), 1);
        assert!(result.physical_columns[0].is_raw());
        result.physical_columns[0]
            .ensure_all_decoded_for_test(&mut EvalContext::default(), &schema[0])
            .unwrap();
        assert_eq!(
            result.physical_columns[0].decoded().to_int_vec(),
            &[Some(2)]
        );
        assert!(result.physical_columns[1].is_raw());
        result.physical_columns[1]
            .ensure_all_decoded_for_test(&mut EvalContext::default(), &schema[1])
            .unwrap();
        assert_eq!(
            result.physical_columns[1].decoded().to_int_vec(),
            &[Some(3)]
        );
        assert!(result.physical_columns[2].is_raw());
        result.physical_columns[2]
            .ensure_all_decoded_for_test(&mut EvalContext::default(), &schema[2])
            .unwrap();
        assert_eq!(
            result.physical_columns[2].decoded().to_real_vec(),
            &[Real::new(4.0).ok()]
        );
    }

    #[test]
    fn test_old_collation_non_unique_common_handle_index() {
        const TABLE_ID: i64 = 3;
        const INDEX_ID: i64 = 42;
        let columns_info = vec![
            {
                let mut ci = ColumnInfo::default();
                ci.set_column_id(1);
                ci.as_mut_accessor().set_tp(FieldTypeTp::LongLong);
                ci
            },
            {
                let mut ci = ColumnInfo::default();
                ci.set_column_id(2);
                ci.as_mut_accessor().set_tp(FieldTypeTp::LongLong);
                ci
            },
            {
                let mut ci = ColumnInfo::default();
                ci.set_column_id(3);
                ci.as_mut_accessor().set_tp(FieldTypeTp::Double);
                ci
            },
        ];

        // The schema of these columns. Used to check executor output.
        let schema: Vec<FieldType> = vec![
            FieldTypeTp::LongLong.into(),
            FieldTypeTp::LongLong.into(),
            FieldTypeTp::Double.into(),
        ];

        let datums = vec![Datum::U64(2), Datum::U64(3), Datum::F64(4.0)];

        let common_handle =
            datum::encode_key(&mut EvalContext::default(), &[Datum::F64(4.0)]).unwrap();

        let index_data = datum::encode_key(&mut EvalContext::default(), &datums[0..2]).unwrap();
        let mut key = table::encode_index_seek_key(TABLE_ID, INDEX_ID, &index_data);
        key.extend(common_handle);

        let key_ranges = vec![{
            let mut range = KeyRange::default();
            let start_key = key.clone();
            range.set_start(start_key);
            range.set_end(range.get_start().to_vec());
            convert_to_prefix_next(range.mut_end());
            range
        }];

        let store = FixtureStorage::from(vec![(key, vec![])]);
        let mut executor = BatchIndexScanExecutor::new(
            store,
            Arc::new(EvalConfig::default()),
            columns_info,
            key_ranges,
            1,
            false,
            false,
        )
        .unwrap();

        let mut result = executor.next_batch(10);
        assert!(result.is_drained.as_ref().unwrap());
        assert_eq!(result.physical_columns.columns_len(), 3);
        assert_eq!(result.physical_columns.rows_len(), 1);
        assert!(result.physical_columns[0].is_raw());
        result.physical_columns[0]
            .ensure_all_decoded_for_test(&mut EvalContext::default(), &schema[0])
            .unwrap();
        assert_eq!(
            result.physical_columns[0].decoded().to_int_vec(),
            &[Some(2)]
        );
        assert!(result.physical_columns[1].is_raw());
        result.physical_columns[1]
            .ensure_all_decoded_for_test(&mut EvalContext::default(), &schema[1])
            .unwrap();
        assert_eq!(
            result.physical_columns[1].decoded().to_int_vec(),
            &[Some(3)]
        );
        assert!(result.physical_columns[2].is_raw());
        result.physical_columns[2]
            .ensure_all_decoded_for_test(&mut EvalContext::default(), &schema[2])
            .unwrap();
        assert_eq!(
            result.physical_columns[2].decoded().to_real_vec(),
            &[Real::new(4.0).ok()]
        );
    }

    #[test]
    fn test_new_collation_unique_int_handle_index() {
        const TABLE_ID: i64 = 3;
        const INDEX_ID: i64 = 42;
        let columns_info = vec![
            {
                let mut ci = ColumnInfo::default();
                ci.set_column_id(1);
                ci.as_mut_accessor().set_tp(FieldTypeTp::LongLong);
                ci
            },
            {
                let mut ci = ColumnInfo::default();
                ci.set_column_id(2);
                ci.as_mut_accessor().set_tp(FieldTypeTp::Double);
                ci
            },
            {
                let mut ci = ColumnInfo::default();
                ci.set_column_id(3);
                ci.set_pk_handle(true);
                ci.as_mut_accessor().set_tp(FieldTypeTp::LongLong);
                ci
            },
        ];

        // The schema of these columns. Used to check executor output.
        let schema: Vec<FieldType> = vec![
            FieldTypeTp::LongLong.into(),
            FieldTypeTp::Double.into(),
            FieldTypeTp::LongLong.into(),
        ];

        let columns = vec![Column::new(1, 2), Column::new(2, 3.0), Column::new(3, 4)];
        let datums = vec![Datum::U64(2), Datum::F64(3.0), Datum::U64(4)];
        let index_data = datum::encode_key(&mut EvalContext::default(), &datums[0..2]).unwrap();
        let key = table::encode_index_seek_key(TABLE_ID, INDEX_ID, &index_data);

        let mut restore_data = vec![];
        restore_data
            .write_row(&mut EvalContext::default(), columns)
            .unwrap();
        let mut value = vec![8];
        value.extend(restore_data);
        value
            .write_u64(datums[2].as_int().unwrap().unwrap() as u64)
            .unwrap();

        let key_ranges = vec![{
            let mut range = KeyRange::default();
            let start_key = key.clone();
            range.set_start(start_key);
            range.set_end(range.get_start().to_vec());
            convert_to_prefix_next(range.mut_end());
            range
        }];

        let store = FixtureStorage::from(vec![(key, value)]);
        let mut executor = BatchIndexScanExecutor::new(
            store,
            Arc::new(EvalConfig::default()),
            columns_info,
            key_ranges,
            0,
            false,
            true,
        )
        .unwrap();

        let mut result = executor.next_batch(10);
        assert!(result.is_drained.as_ref().unwrap());
        assert_eq!(result.physical_columns.columns_len(), 3);
        assert_eq!(result.physical_columns.rows_len(), 1);
        assert!(result.physical_columns[0].is_raw());
        result.physical_columns[0]
            .ensure_all_decoded_for_test(&mut EvalContext::default(), &schema[0])
            .unwrap();
        assert_eq!(
            result.physical_columns[0].decoded().to_int_vec(),
            &[Some(2)]
        );
        assert!(result.physical_columns[1].is_raw());
        result.physical_columns[1]
            .ensure_all_decoded_for_test(&mut EvalContext::default(), &schema[1])
            .unwrap();
        assert_eq!(
            result.physical_columns[1].decoded().to_real_vec(),
            &[Real::new(3.0).ok()]
        );
        assert!(result.physical_columns[2].is_decoded());
        assert_eq!(
            result.physical_columns[2].decoded().to_int_vec(),
            &[Some(4)]
        );
    }

    #[test]
    fn test_new_collation_non_unique_int_handle_index() {
        const TABLE_ID: i64 = 3;
        const INDEX_ID: i64 = 42;
        let columns_info = vec![
            {
                let mut ci = ColumnInfo::default();
                ci.set_column_id(1);
                ci.as_mut_accessor().set_tp(FieldTypeTp::LongLong);
                ci
            },
            {
                let mut ci = ColumnInfo::default();
                ci.set_column_id(2);
                ci.as_mut_accessor().set_tp(FieldTypeTp::Double);
                ci
            },
            {
                let mut ci = ColumnInfo::default();
                ci.set_column_id(3);
                ci.set_pk_handle(true);
                ci.as_mut_accessor().set_tp(FieldTypeTp::LongLong);
                ci
            },
        ];

        // The schema of these columns. Used to check executor output.
        let schema: Vec<FieldType> = vec![
            FieldTypeTp::LongLong.into(),
            FieldTypeTp::Double.into(),
            FieldTypeTp::LongLong.into(),
        ];

        let columns = vec![Column::new(1, 2), Column::new(2, 3.0), Column::new(3, 4)];
        let datums = vec![Datum::U64(2), Datum::F64(3.0), Datum::U64(4)];
        let index_data = datum::encode_key(&mut EvalContext::default(), &datums).unwrap();
        let key = table::encode_index_seek_key(TABLE_ID, INDEX_ID, &index_data);

        let mut restore_data = vec![];
        restore_data
            .write_row(&mut EvalContext::default(), columns)
            .unwrap();
        let mut value = vec![0];
        value.extend(restore_data);

        let key_ranges = vec![{
            let mut range = KeyRange::default();
            let start_key = key.clone();
            range.set_start(start_key);
            range.set_end(range.get_start().to_vec());
            convert_to_prefix_next(range.mut_end());
            range
        }];

        let store = FixtureStorage::from(vec![(key, value)]);
        let mut executor = BatchIndexScanExecutor::new(
            store,
            Arc::new(EvalConfig::default()),
            columns_info,
            key_ranges,
            0,
            false,
            true,
        )
        .unwrap();

        let mut result = executor.next_batch(10);
        assert!(result.is_drained.as_ref().unwrap());
        assert_eq!(result.physical_columns.columns_len(), 3);
        assert_eq!(result.physical_columns.rows_len(), 1);
        assert!(result.physical_columns[0].is_raw());
        result.physical_columns[0]
            .ensure_all_decoded_for_test(&mut EvalContext::default(), &schema[0])
            .unwrap();
        assert_eq!(
            result.physical_columns[0].decoded().to_int_vec(),
            &[Some(2)]
        );
        assert!(result.physical_columns[1].is_raw());
        result.physical_columns[1]
            .ensure_all_decoded_for_test(&mut EvalContext::default(), &schema[1])
            .unwrap();
        assert_eq!(
            result.physical_columns[1].decoded().to_real_vec(),
            &[Real::new(3.0).ok()]
        );
        assert!(result.physical_columns[2].is_decoded());
        assert_eq!(
            result.physical_columns[2].decoded().to_int_vec(),
            &[Some(4)]
        );
    }

    #[test]
    fn test_new_collation_non_unique_common_handle_index() {
        const TABLE_ID: i64 = 3;
        const INDEX_ID: i64 = 42;
        let columns_info = vec![
            {
                let mut ci = ColumnInfo::default();
                ci.set_column_id(1);
                ci.as_mut_accessor().set_tp(FieldTypeTp::LongLong);
                ci
            },
            {
                let mut ci = ColumnInfo::default();
                ci.set_column_id(2);
                ci.as_mut_accessor().set_tp(FieldTypeTp::LongLong);
                ci
            },
            {
                let mut ci = ColumnInfo::default();
                ci.set_column_id(3);
                ci.as_mut_accessor().set_tp(FieldTypeTp::Double);
                ci
            },
        ];

        // The schema of these columns. Used to check executor output.
        let schema: Vec<FieldType> = vec![
            FieldTypeTp::LongLong.into(),
            FieldTypeTp::LongLong.into(),
            FieldTypeTp::Double.into(),
        ];

        let columns = vec![Column::new(1, 2), Column::new(2, 3), Column::new(3, 4.0)];
        let datums = vec![Datum::U64(2), Datum::U64(3), Datum::F64(4.0)];
        let index_data = datum::encode_key(&mut EvalContext::default(), &datums).unwrap();
        let key = table::encode_index_seek_key(TABLE_ID, INDEX_ID, &index_data);

        let mut restore_data = vec![];
        restore_data
            .write_row(&mut EvalContext::default(), columns)
            .unwrap();
        let mut value = vec![0];
        value.extend(restore_data);

        let key_ranges = vec![{
            let mut range = KeyRange::default();
            let start_key = key.clone();
            range.set_start(start_key);
            range.set_end(range.get_start().to_vec());
            convert_to_prefix_next(range.mut_end());
            range
        }];

        let store = FixtureStorage::from(vec![(key, value)]);
        let mut executor = BatchIndexScanExecutor::new(
            store,
            Arc::new(EvalConfig::default()),
            columns_info,
            key_ranges,
            1,
            false,
            true,
        )
        .unwrap();

        let mut result = executor.next_batch(10);
        assert!(result.is_drained.as_ref().unwrap());
        assert_eq!(result.physical_columns.columns_len(), 3);
        assert_eq!(result.physical_columns.rows_len(), 1);
        assert!(result.physical_columns[0].is_raw());
        result.physical_columns[0]
            .ensure_all_decoded_for_test(&mut EvalContext::default(), &schema[0])
            .unwrap();
        assert_eq!(
            result.physical_columns[0].decoded().to_int_vec(),
            &[Some(2)]
        );
        assert!(result.physical_columns[1].is_raw());
        result.physical_columns[1]
            .ensure_all_decoded_for_test(&mut EvalContext::default(), &schema[1])
            .unwrap();
        assert_eq!(
            result.physical_columns[1].decoded().to_int_vec(),
            &[Some(3)]
        );
        assert!(result.physical_columns[2].is_raw());
        result.physical_columns[2]
            .ensure_all_decoded_for_test(&mut EvalContext::default(), &schema[2])
            .unwrap();
        assert_eq!(
            result.physical_columns[2].decoded().to_real_vec(),
            &[Real::new(4.0).ok()]
        );
    }
}<|MERGE_RESOLUTION|>--- conflicted
+++ resolved
@@ -114,8 +114,6 @@
         key_ranges: Vec<KeyRange>,
         is_common_handle: bool,
     ) -> Result<Self> {
-        use DecodeHandleStrategy::*;
-
         let (decode_handle_strategy, handle_column_cnt) = if is_common_handle {
             (DecodeCommonHandleRowKey, cols_len)
         } else {
@@ -188,11 +186,8 @@
     NoDecode,
     DecodeIntHandle,
     DecodeCommonHandle,
-<<<<<<< HEAD
     // Use for analyze common handle index.
     DecodeCommonHandleRowKey,
-=======
->>>>>>> 3d6dbd7d
 }
 
 struct IndexScanExecutorImpl {
@@ -241,11 +236,7 @@
                     EvalType::Int,
                 ));
             }
-<<<<<<< HEAD
             DecodeCommonHandle | DecodeCommonHandleRowKey => {
-=======
-            DecodeCommonHandle => {
->>>>>>> 3d6dbd7d
                 for _ in self.columns_id_without_handle.len()..columns_len {
                     columns.push(LazyBatchColumn::raw_with_capacity(scan_rows));
                 }
@@ -310,7 +301,6 @@
         value: &[u8],
         columns: &mut LazyBatchColumnVec,
     ) -> Result<()> {
-<<<<<<< HEAD
         match self.decode_handle_strategy {
             DecodeCommonHandleRowKey => {
                 check_record_key(key)?;
@@ -326,9 +316,6 @@
                 key = &key[table::PREFIX_LEN + table::ID_LEN..];
             }
         }
-=======
-        check_index_key(key)?;
->>>>>>> 3d6dbd7d
         if value.len() > MAX_OLD_ENCODED_VALUE_LEN {
             if value[0] <= 1 && value[1] == table::INDEX_VALUE_COMMON_HANDLE_FLAG {
                 if self.decode_handle_strategy != DecodeCommonHandle {
@@ -407,8 +394,6 @@
             let (value, remaining) = datum::split_datum(datum, false)?;
             column.mut_raw().push(value);
             *datum = remaining;
-<<<<<<< HEAD
-=======
         }
         Ok(())
     }
@@ -424,120 +409,10 @@
     // |  Length: 1    | 1            | 2           | size(CHandle) |
     fn process_unique_common_handle_value(
         &mut self,
-        key: &[u8],
-        value: &[u8],
-        columns: &mut LazyBatchColumnVec,
-    ) -> Result<()> {
-        let handle_len = (&value[2..]).read_u16().map_err(|_| {
-            other_err!(
-                "Fail to read common handle's length from value: {:X?}",
-                value
-            )
-        })? as usize;
-        let handle_end_offset = 4 + handle_len;
-
-        if handle_end_offset > value.len() {
-            return Err(other_err!("`handle_len` is corrupted: {}", handle_len));
-        }
-
-        // If there are some restore data, the index value is in new collation.
-        if handle_end_offset < value.len() {
-            let restore_values = &value[handle_end_offset..];
-            self.extract_columns_from_row_format(restore_values, columns)?;
-        } else {
-            // Otherwise, the index value is in old collation, we should extract the index columns from the key.
-            let mut key_payload = &key[table::PREFIX_LEN + table::ID_LEN..];
-            Self::extract_columns_from_datum_format(
-                &mut key_payload,
-                &mut columns[..self.columns_id_without_handle.len()],
-            )?;
->>>>>>> 3d6dbd7d
-        }
-
-        // Decode the common handles.
-        let mut common_handle = &value[4..handle_end_offset];
-        Self::extract_columns_from_datum_format(
-            &mut common_handle,
-            &mut columns[self.columns_id_without_handle.len()..],
-        )?;
-
-        Ok(())
-    }
-
-<<<<<<< HEAD
-    // Process index values that contain common handle flags.
-    // NOTE: If there is no restore data in index value, we need to extract the index column from the key.
-    // 1. Unique common handle in new collation
-    // |  Layout: 0x00 | CHandle Flag | CHandle Len | CHandle       | RestoreData
-    // |  Length: 1    | 1            | 2           | size(CHandle) | size(RestoreData)
-    //
-    // 2. Unique common handle in old collation
-    // |  Layout: 0x00 | CHandle Flag | CHandle Len | CHandle       |
-    // |  Length: 1    | 1            | 2           | size(CHandle) |
-    fn process_unique_common_handle_value(
-=======
-    // Process index values that are in new collation but don't contain common handle.
-    // These index values have 2 types.
-    // 1. Non-unique index
-    //      * Key contains a int handle.
-    //      * Key contains a common handle.
-    // 2. Unique index
-    //      * Value contains a int handle.
-    fn process_new_collation_value(
-        &mut self,
-        mut key: &[u8],
-        value: &[u8],
-        columns: &mut LazyBatchColumnVec,
-    ) -> Result<()> {
-        let tail_len = value[0] as usize;
-
-        if tail_len > value.len() {
-            return Err(other_err!("`tail_len`: {} is corrupted", tail_len));
-        }
-
-        let restore_values = &value[1..value.len() - tail_len];
-        self.extract_columns_from_row_format(restore_values, columns)?;
-
-        match self.decode_handle_strategy {
-            NoDecode => {}
-            // This is a non-unique index value, we should extract the int handle from the key.
-            DecodeIntHandle if tail_len < 8 => {
-                key = &key[table::PREFIX_LEN + table::ID_LEN..];
-                datum::skip_n(&mut key, self.columns_id_without_handle.len())?;
-                let handle = self.decode_handle_from_key(key)?;
-                columns[self.columns_id_without_handle.len()]
-                    .mut_decoded()
-                    .push_int(Some(handle));
-            }
-            // This is a unique index value, we should extract the int handle from the value.
-            DecodeIntHandle => {
-                let handle = self.decode_handle_from_value(&value[value.len() - tail_len..])?;
-                columns[self.columns_id_without_handle.len()]
-                    .mut_decoded()
-                    .push_int(Some(handle));
-            }
-            // This is a non-unique index value, we should extract the common handle from the key.
-            DecodeCommonHandle => {
-                key = &key[table::PREFIX_LEN + table::ID_LEN..];
-                datum::skip_n(&mut key, self.columns_id_without_handle.len())?;
-                Self::extract_columns_from_datum_format(
-                    &mut key,
-                    &mut columns[self.columns_id_without_handle.len()..],
-                )?;
-            }
-        }
-        Ok(())
-    }
-
-    // Process index values that are in old collation but don't contain common handles.
-    fn process_old_collation_value(
->>>>>>> 3d6dbd7d
-        &mut self,
         mut key_payload: &[u8],
         value: &[u8],
         columns: &mut LazyBatchColumnVec,
     ) -> Result<()> {
-<<<<<<< HEAD
         let handle_len = (&value[2..]).read_u16().map_err(|_| {
             other_err!(
                 "Fail to read common handle's length from value: {:X?}",
@@ -637,18 +512,6 @@
 
         match self.decode_handle_strategy {
             NoDecode | DecodeCommonHandleRowKey => {}
-=======
-        // The payload part of the key
-        let mut key_payload = &key[table::PREFIX_LEN + table::ID_LEN..];
-
-        Self::extract_columns_from_datum_format(
-            &mut key_payload,
-            &mut columns[..self.columns_id_without_handle.len()],
-        )?;
-
-        match self.decode_handle_strategy {
-            NoDecode => {}
->>>>>>> 3d6dbd7d
             // For normal index, it is placed at the end and any columns prior to it are
             // ensured to be interested. For unique index, it is placed in the value.
             DecodeIntHandle if key_payload.is_empty() => {
