// This package handles RPC message data encoding/decoding.
// Every RPC message data contains two parts: header + payload.
// Header is 16 bytes, format:
//  | 0xdaf4(2 bytes magic value) | 0x01(version 2 bytes) | msg_len(4 bytes) | msg_id(8 bytes) |,
// all use bigendian.
// Now the version is always 1.
// Payload can be any arbitrary data, but we use Protobuf in our program default.
use std::io;
use std::vec::Vec;

use byteorder::{ByteOrder, BigEndian};
use protobuf;

use super::{Result, Error};

pub const MSG_HEADER_LEN: usize = 16;
pub const MSG_MAGIC: u16 = 0xdaf4;
pub const MSG_VERSION_V1: u16 = 1;


fn other_err(msg: String) -> Error {
    Error::Io(io::Error::new(io::ErrorKind::Other, msg))
}


// Encodes message with message ID and protobuf body.
pub fn encode_msg<T: io::Write, M: protobuf::Message>(w: &mut T,
                                                      msg_id: u64,
                                                      msg: &M)
                                                      -> Result<()> {
    let payload_len = msg.compute_size();
    let header = encode_msg_header(msg_id, payload_len as usize);
    try!(w.write(&header));
    try!(msg.write_to_writer(w));

    Ok(())
}

// Decodes encoded message, returns message ID.
pub fn decode_msg<T: io::Read, M: protobuf::Message>(r: &mut T, m: &mut M) -> Result<u64> {
    let (message_id, payload) = try!(decode_data(r));
    try!(decode_body(&payload, m));

    Ok(message_id)
}

// Encodes data with message ID and any arbitrary body.
pub fn encode_data<T: io::Write>(w: &mut T, msg_id: u64, data: &[u8]) -> Result<()> {
    let header = encode_msg_header(msg_id, data.len());

    try!(w.write(&header));
    try!(w.write(data));

    Ok(())
}

<<<<<<< HEAD
=======
// Decodes encoded data, returns message ID and body.
pub fn decode_data<T: io::Read>(r: &mut T) -> Result<(u64, Vec<u8>)> {
    let mut header = vec![0;MSG_HEADER_LEN];
    try!(r.read_exact(&mut header));

    let (msg_id, payload_len) = try!(decode_msg_header(&header));
    let mut payload = vec![0;payload_len];
    try!(r.read_exact(&mut payload));

    Ok((msg_id, payload))
}

>>>>>>> f4a777c8
// Encodes msg header to a 16 bytes header buffer.
pub fn encode_msg_header(msg_id: u64, payload_len: usize) -> Vec<u8> {
    let mut buf = vec![0;MSG_HEADER_LEN];

    BigEndian::write_u16(&mut buf[0..2], MSG_MAGIC);
    BigEndian::write_u16(&mut buf[2..4], MSG_VERSION_V1);
    BigEndian::write_u32(&mut buf[4..8], payload_len as u32);
    BigEndian::write_u64(&mut buf[8..16], msg_id);

    buf
}

// Decodes encoded data, returns message ID and body.
pub fn decode_data<T: io::Read>(r: &mut T) -> Result<(u64, Vec<u8>)> {
    let mut header = vec![0;MSG_HEADER_LEN];
    try!(r.read_exact(&mut header));
    let (msg_id, payload_len) = try!(decode_msg_header(&mut header));
    let mut payload = vec![0;payload_len];
    try!(r.read_exact(&mut payload));

    Ok((msg_id, payload))
}

// Decodes msg header in header buffer, the buffer length size must be equal MSG_HEADER_LEN;
pub fn decode_msg_header(header: &[u8]) -> Result<(u64, usize)> {
    let magic = BigEndian::read_u16(&header[0..2]);
    if MSG_MAGIC != magic {
        return Err(other_err(format!("invalid magic {}, not {}", magic, MSG_MAGIC)));
    }

    let version = BigEndian::read_u16(&header[2..4]);
    if MSG_VERSION_V1 != version {
        return Err(other_err(format!("unsupported version {}, we need {} now",
                                     version,
                                     MSG_VERSION_V1)));
    }

    let payload_len = BigEndian::read_u32(&header[4..8]) as usize;
    // TODO: check max payload

    let message_id = BigEndian::read_u64(&header[8..16]);

    Ok((message_id, payload_len))
}

// Decodes only body.
pub fn decode_body<M: protobuf::Message>(payload: &Vec<u8>, m: &mut M) -> Result<()> {
    debug!("deocde body {:?}", payload);
    try!(m.merge_from_bytes(&payload));
    Ok(())
}

#[cfg(test)]
mod tests {
    use bytes::ByteBuf;
    use std::io::Cursor;

    use super::*;
    use proto::raftpb::{Message, MessageType};

    #[test]
    fn test_msg_codec() {
        let mut m1 = Message::new();
        m1.set_msg_type(MessageType::MsgBeat);

        let mut w = ByteBuf::mut_with_capacity(64);
        assert_eq!(encode_msg(&mut w, 1, &m1).is_ok(), true);

        let mut m2 = Message::new();
        assert_eq!(decode_msg(&mut w.flip(), &mut m2).unwrap(), 1);
        assert_eq!(m1, m2);
    }

    #[test]
    fn test_data_codec() {
        let body = vec![10;10];
        let mut m1 = vec![];
        encode_data(&mut m1, 1, &body).unwrap();

        let mut r = Cursor::new(m1.clone());
        let (msg_id, data) = decode_data(&mut r).unwrap();
        assert_eq!(msg_id, 1);
        assert_eq!(&data, &body);
    }

    #[test]
    fn test_header_codec() {
        let m1 = encode_msg_header(1, 1);
        let (msg_id, payload_len) = decode_msg_header(&m1).unwrap();
        assert_eq!(msg_id, 1);
        assert_eq!(payload_len, 1);
    }
}<|MERGE_RESOLUTION|>--- conflicted
+++ resolved
@@ -54,8 +54,6 @@
     Ok(())
 }
 
-<<<<<<< HEAD
-=======
 // Decodes encoded data, returns message ID and body.
 pub fn decode_data<T: io::Read>(r: &mut T) -> Result<(u64, Vec<u8>)> {
     let mut header = vec![0;MSG_HEADER_LEN];
@@ -68,7 +66,6 @@
     Ok((msg_id, payload))
 }
 
->>>>>>> f4a777c8
 // Encodes msg header to a 16 bytes header buffer.
 pub fn encode_msg_header(msg_id: u64, payload_len: usize) -> Vec<u8> {
     let mut buf = vec![0;MSG_HEADER_LEN];
