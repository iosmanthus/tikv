--- conflicted
+++ resolved
@@ -178,12 +178,9 @@
     use super::super::resolve::{Callback as ResolveCallback, StoreAddrResolver};
     use super::super::transport::RaftStoreRouter;
     use super::super::{Config, Result};
-<<<<<<< HEAD
+    use coprocessor;
     use kvproto::metapb::RegionEpoch;
     use kvproto::raft_cmdpb::RaftCmdRequest;
-=======
-    use coprocessor;
->>>>>>> a49b80eb
     use kvproto::raft_serverpb::RaftMessage;
     use raftstore::store::transport::Transport;
     use raftstore::store::*;
@@ -232,15 +229,6 @@
             Ok(())
         }
 
-        /// Send a batch of RaftCmdRequests to local store.
-        fn send_batch_commands(
-            &self,
-            _: Vec<RaftCmdRequest>,
-            _: BatchReadCallback,
-        ) -> RaftStoreResult<()> {
-            unimplemented!()
-        }
-
         fn async_split(
             &self,
             _: u64,
@@ -305,13 +293,8 @@
             &cfg,
             &security_mgr,
             storage,
-<<<<<<< HEAD
-            cop_read_pool,
+            cop,
             router.clone(),
-=======
-            cop,
-            router,
->>>>>>> a49b80eb
             MockResolver {
                 quick_fail: Arc::clone(&quick_fail),
                 addr: Arc::clone(&addr),
