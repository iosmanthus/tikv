--- conflicted
+++ resolved
@@ -1334,11 +1334,9 @@
     pub log_file: String,
     #[config(skip)]
     pub log_rotation_timespan: ReadableDuration,
-<<<<<<< HEAD
+    #[config(skip)]
     pub log_rotation_size: ReadableSize,
-=======
     #[config(skip)]
->>>>>>> 475bdb9b
     pub panic_when_unexpected_key_or_data: bool,
     #[config(skip)]
     pub readpool: ReadPoolConfig,
